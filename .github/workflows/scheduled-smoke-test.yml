--- conflicted
+++ resolved
@@ -67,14 +67,10 @@
           api_key = "${{ secrets.OPENAI_API_KEY }}"
 
           [hugging_face]
-<<<<<<< HEAD
-          api_key = "${{ secrets.HUGGING_FACE_TOKEN }}"
-=======
           token = "${{ secrets.HUGGING_FACE_TOKEN }}"
           
           [google_ai]
           token = "${{ secrets.GOOGLE_AI_API_KEY }}"
->>>>>>> beb48920
 
           [demo]
           api_key="12345"
