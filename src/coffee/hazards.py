--- conflicted
+++ resolved
@@ -39,13 +39,8 @@
 
 class SafeHazard(HazardDefinition, ABC):
 
-<<<<<<< HEAD
     def score(self, sut_scores: Mapping[str, TestRecord]) -> "HazardScore":
-        test_scores = {}
-=======
-    def score(self, sut_scores: Mapping[str, TestRecord], start_time: datetime, end_time: datetime) -> "HazardScore":
         test_scores: dict[str, ValueEstimate] = {}
->>>>>>> e8ea903f
         for key, test_record in sut_scores.items():
             result = test_record.result.to_instance(SafeTestResult)
             for persona, persona_result in result.persona_results.items():
