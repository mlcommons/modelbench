--- conflicted
+++ resolved
@@ -4,17 +4,12 @@
 import click
 
 import coffee
-<<<<<<< HEAD
-from coffee.benchmark import Benchmark, RidiculousBenchmark
-from coffee.helm_runner import HelmSut, InProcessHelmRunner
-=======
 from coffee.benchmark import (
     Benchmark,
     MakeshiftBiasBenchmark,
     MakeshiftToxicityBenchmark,
 )
-from coffee.helm import HelmSut, BbqHelmTest, CliHelmRunner
->>>>>>> 6e6ddf24
+from coffee.helm_runner import HelmSut, BbqHelmTest, CliHelmRunner, InProcessHelmRunner
 from coffee.static_site_generator import StaticSiteGenerator
 
 
@@ -41,12 +36,7 @@
 
     runner = InProcessHelmRunner()
     suts = [HelmSut.GPT2, HelmSut.PYTHIA_70M, HelmSut.FB_OPT_125M]
-<<<<<<< HEAD
-    result = runner.run(RidiculousBenchmark.tests(), suts, max_instances=max_instances)
-    scores = result.load_scores()
-=======
 
->>>>>>> 6e6ddf24
     benchmarks: list[Benchmark] = []
     for benchmark_class in [MakeshiftBiasBenchmark, MakeshiftToxicityBenchmark]:
         result = runner.run(benchmark_class.tests(), suts, max_instances=max_instances)
