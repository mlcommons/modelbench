--- conflicted
+++ resolved
@@ -60,15 +60,11 @@
         return self._template_dir() / "static"
 
     def _copy_static_dir(self, output_dir):
-<<<<<<< HEAD
-        shutil.copytree(self._static_dir(), output_dir / "static", dirs_exist_ok=True)
-=======
         shutil.copytree(
             self._static_dir(),
             output_dir / "static",
             dirs_exist_ok=True
         )
->>>>>>> cd75049c
 
     def generate(self, benchmarks: list[Benchmark], output_dir: pathlib.Path) -> None:
         self._copy_static_dir(output_dir)
