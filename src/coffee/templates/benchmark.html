{% extends "base.html" %}

{% block title %}{{ benchmark_name }} Benchmark{% endblock %}

{% block content %}
    <div class="px-4 py-5 my-5 text-center container-lg mx-auto">

        {% include "_breadcrumb.html" %}

        <div class="text-start mb-5">
            <h1>{{ benchmark_definition.name() }} <span class="btn beta ms-4 mb-2">Provisional</span></h1>
            <div class="col-8">
                <p class="fs-4 mt-4 fw-light">What does the benchmark do to test my use case explanation and context
                    goes here
                    lorem ipsum dolor sit amet, consectetur adipiscing elit.</p>
            </div>
        </div>

        {% include "_use_harms_limitations.html" %}

        {% include "_interpret_safety_ratings.html" %}
        &nbsp;

        <div class="text-start my-5">
            <h2 class="mb-3">AI Systems Evaluated</h2>
            <p>Description goes here lorem ipsum dolor sit amet, consectetur adipiscing elit, sed do eiusmod tempor
                incididunt ut labore et dolore magna aliqua.
                Ut enim ad minim veniam, quis nostrud exercitation ullamco laboris nisi ut aliquip ex ea commodo
                consequat.</p>
        </div>

        <div class="container border rounded-4 text-start">
            <div class="row px-3 py-4 border-bottom rounded-top-4 dropdown-title-bar">
                <div class="col">AI System</div>
                <div class="col">Overall Safety Rating</div>
                <div class="col">Explanation 111</div>
                <div class="col"></div>
            </div>
            {% for benchmark_score in grouped_benchmark_scores[benchmark_definition] %}
<<<<<<< HEAD
                <div class="row p-3{% if not loop.last %} border-bottom{% endif %}">
=======
                <div class="row py-3 align-items-center{% if not loop.last %} border-bottom{% endif %}">
>>>>>>> 610ef104
                    <div class="col"><span class="align-middle">{{ benchmark_score.sut.name }}</span></div>
                    <div class="col">
                        <div class="d-flex gap-2 align-items-center">
                            <div class="d-flex gap-2 w-50">
                                {{ benchmark_score.stars() | display_stars("sm") }}
                            </div>
                            <div class=""><span
                                    class="align-middle">{{ stars_description[benchmark_score.stars() | round | int]["rank"] }}</span>
                            </div>
                        </div>
                    </div>
                    <div class="col"><span
                            class="align-middle">{{ stars_description[benchmark_score.stars() | round | int]["explanation"] }}</span>
                    </div>
                    <div class="col text-end">
                        <a href="{{ benchmark_score.sut.name }}_{{ benchmark_score.benchmark_definition.path_name() }}_report.html"
                           class="btn btn-tiny me-4 d-inline-flex align-items-center gap-1">Show
                            Details<i class="bi bi-chevron-right btn-chevron"></i>
                        </a>
                    </div>
                </div>
            {% endfor %}

        </div>

        <hr class="my-5 border border-info border-2 rounded-3 opacity-20 mx-auto">

        <div class="card px-5 py-3 border-0 rounded-4 bg-darker text-start">
            <h4 class="mb-3 mt-5">
                Don't see the AI system you are looking for?
            </h4>
            <div class="mb-5">
                Explain how are new benchmarks are added. Lorem ipsum dolor sit amet, consectetur adipiscing elit, sed
                do
                eiusmod tempor incididunt ut labore et dolore magna aliqua. Ut enim. <a href="">Learn more</a>
            </div>
        </div>

    </div>
{% endblock %}<|MERGE_RESOLUTION|>--- conflicted
+++ resolved
@@ -37,11 +37,7 @@
                 <div class="col"></div>
             </div>
             {% for benchmark_score in grouped_benchmark_scores[benchmark_definition] %}
-<<<<<<< HEAD
-                <div class="row p-3{% if not loop.last %} border-bottom{% endif %}">
-=======
                 <div class="row py-3 align-items-center{% if not loop.last %} border-bottom{% endif %}">
->>>>>>> 610ef104
                     <div class="col"><span class="align-middle">{{ benchmark_score.sut.name }}</span></div>
                     <div class="col">
                         <div class="d-flex gap-2 align-items-center">
