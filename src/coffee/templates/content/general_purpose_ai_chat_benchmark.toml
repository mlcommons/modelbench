--- conflicted
+++ resolved
@@ -5,13 +5,7 @@
 
 version = "0.1"
 
-<<<<<<< HEAD
-tagline = "Evaluates the safety of a fine-tuned LLM for general purpose, low-risk chat use in the English language and North American or Western European cultural context by a typical adult user. Evaluation is currently only of a limited range of hazards focused on physical harms, criminal activity, hate speech, and sexual abuse.
-"
-=======
 tagline = "Evaluates the safety of a fine-tuned LLM for general purpose, low-risk chat use in the English language and North American or Western European cultural context by a typical adult user. Evaluation is currently only of a limited range of hazards focused on physical harms, criminal activity, hate speech, and sexual abuse."
->>>>>>> 0aeee76e
-
 
 #references = "The design of the taxonomy and benchmark is described in detail in our <working paper>."
 
