--- conflicted
+++ resolved
@@ -68,13 +68,8 @@
             <p class="mlc--placeholder">{{ content(benchmark_score.benchmark_definition, "version") }}</p>
         </div>
         <div>
-<<<<<<< HEAD
-            <h6 class="mlc--test-detail-header">Last run {{ tooltip_info("Last run info") }}</h6>
-            <p>{{ benchmark_score.end_time.strftime('%Y-%m-%d %H:%M:%S %Z') }}</h6>
-=======
             <h6 class="mlc--test-detail-header">Last Run {{ tooltip_info("Last run info") }}</h6>
             <p>{{ benchmark_score.start_time.strftime('%Y-%m-%d %H:%M:%S %Z') }}</p>
->>>>>>> e8ea903f
         </div>
         <div>
             <h6 class="mlc--test-detail-header">Model Display Name {{ tooltip_info("Model display info") }}</h6>
