--- conflicted
+++ resolved
@@ -19,13 +19,7 @@
     TestItem,
     TestItemAnnotations,
 )
-<<<<<<< HEAD
 from modelgauge.sut import PromptResponseSUT, SUTResponse, SUTCompletion
-=======
-from modelgauge.sut import SUTCompletion, SUTResponse
-
-from modelbench.suts import ModelGaugeSut
->>>>>>> 16526753
 
 
 # in their own file to solve circular import problems
