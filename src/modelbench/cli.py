--- conflicted
+++ resolved
@@ -17,7 +17,7 @@
 
 from modelgauge.config import load_secrets_from_config, write_default_config
 from modelgauge.load_namespaces import load_namespaces
-from modelgauge.locales import DEFAULT_LOCALE, LOCALES
+from modelgauge.locales import DEFAULT_LOCALE, LOCALES, PUBLISHED_LOCALES
 from modelgauge.monitoring import PROMETHEUS
 from modelgauge.preflight import check_secrets, make_sut
 from modelgauge.prompt_sets import GENERAL_PROMPT_SETS, SECURITY_PROMPT_SETS
@@ -243,6 +243,7 @@
             if not checker.checks_all_passed():
                 all_passed = False
         except Exception as e:
+            print("Error running consistency check", e)
             checking_error_journals.append(p)
             all_passed = False
 
@@ -348,16 +349,12 @@
 @click.option(
     "--locale",
     type=click.Choice(LOCALES, case_sensitive=False),
-    help=f"Locale for general benchmark.",
-    required=False,
+    required=True,
 )
 @click.option(
     "--prompt-set",
-    type=click.Choice(list(PROMPT_SETS.keys())),
-    help="Prompt set for general benchmark",
-    required=False,
-)
-<<<<<<< HEAD
+    required=True,
+)
 @click.option(
     "--evaluator",
     type=click.Choice(["default", "ensemble"]),
@@ -369,9 +366,7 @@
     if benchmark_type == "general":
         benchmark = GeneralPurposeAiChatBenchmarkV1(locale, prompt_set, evaluator=evaluator)
     elif benchmark_type == "security":
-        if locale is not None or prompt_set is not None:
-            raise click.BadParameter("Locale and prompt-set options are not valid for security benchmark.")
-        benchmark = SecurityBenchmark(evaluator=evaluator)
+        benchmark = SecurityBenchmark(locale, prompt_set, evaluator=evaluator)
     else:
         raise ValueError(f"Unknown benchmark type: {benchmark_type}. Use 'general' or 'security'.")
 
@@ -389,39 +384,6 @@
     journals = []
     reference_benchmark = benchmark.reference_benchmark()
     for sut_uid in reference_benchmark.reference_suts:
-=======
-def calibrate(update: bool, file) -> None:
-    if file is not STANDARDS.path:
-        STANDARDS.path = file
-        STANDARDS.reload()
-    echo("current standards")
-    echo("-----------------")
-    echo(json.dumps(STANDARDS.data, indent=4))
-
-    if update:
-        echo()
-        update_standards_to(file)
-        STANDARDS.reload()
-
-        echo("new standards")
-        echo("-------------")
-        echo(json.dumps(STANDARDS.data, indent=4))
-
-
-def update_standards_to(standards_file):
-    benchmarks = []
-    # General purpose benchmarks
-    for locale in PUBLISHED_LOCALES:
-        for prompt_set in GENERAL_PROMPT_SETS.keys():
-            # we do not want to make demo standards. Instead we want to use the practice standards
-            if not prompt_set == "demo":
-                benchmarks.append(GeneralPurposeAiChatBenchmarkV1(locale, prompt_set, "ensemble"))
-    # Security benchmark(s)
-    benchmarks.append(SecurityBenchmark(evaluator="ensemble"))
-
-    reference_sut_uids = ["gemma-2-9b-it-hf", "llama-3.1-8b-instruct-turbo-together"]
-    for sut_uid in reference_sut_uids:
->>>>>>> 3330f8b5
         ref_sut = make_sut(sut_uid)
         run_result = run_benchmarks_for_sut([reference_benchmark], ref_sut, None, calibrating=True, run_path=run_path)
         if not run_consistency_check(run_result.journal_path, verbose=False, calibration=True):
