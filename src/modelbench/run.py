--- conflicted
+++ resolved
@@ -87,7 +87,6 @@
     view_embed: bool,
     anonymize=None,
     parallel=False,
-    plugins_dir: pathlib.Path = None,
 ) -> None:
     suts = find_suts_for_sut_argument(sut)
     benchmarks = [GeneralPurposeAiChatBenchmark()]
@@ -295,17 +294,14 @@
 @cli.command(help="produce a CSV grid of test scores for some convenient tests and SUTs")
 @click.option("--output", type=click.File("w"))
 @click.option("--max-instances", "-m", type=int, default=100)
-<<<<<<< HEAD
-@local_plugin_dir_option
-def grid(output, max_instances: int) -> None:
-=======
 @click.option(
     "--sut",
     "-s",
     multiple=True,
 )
 def grid(output, max_instances: int, sut: List[str]) -> None:
->>>>>>> 4d5aa2ff
+@local_plugin_dir_option
+def grid(output, max_instances: int) -> None:
     if not output:
         output = sys.stdout
 
@@ -338,17 +334,14 @@
 @cli.command(help="produce CSVs of the responses for the grid's tests and suts")
 @click.argument("output", type=click.Path(file_okay=False, path_type=pathlib.Path))
 @click.option("--max-instances", "-m", type=int, default=100)
-<<<<<<< HEAD
-@local_plugin_dir_option
-def responses(output: pathlib.Path, max_instances: int) -> None:
-=======
 @click.option(
     "--sut",
     "-s",
     multiple=True,
 )
 def responses(output: pathlib.Path, max_instances: int, sut: List[str]) -> None:
->>>>>>> 4d5aa2ff
+@local_plugin_dir_option
+def responses(output: pathlib.Path, max_instances: int) -> None:
     def clean_text(str):
         return re.sub(r"\s+", " ", str.replace("\n", " ")).strip()
 
