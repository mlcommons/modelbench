--- conflicted
+++ resolved
@@ -26,12 +26,7 @@
 from modelbench.consistency_checker import ConsistencyChecker, summarize_consistency_check_results
 from modelbench.hazards import STANDARDS
 from modelbench.record import dump_json
-<<<<<<< HEAD
-from modelbench.suts import ModelGaugeSut, SutDescription, DEFAULT_SUTS
-from modelgauge.config import load_secrets_from_config, write_default_config
-=======
 from modelgauge.config import load_secrets_from_config, raise_if_missing_from_config, write_default_config
->>>>>>> c79d7d45
 from modelgauge.load_plugins import load_plugins
 from modelgauge.sut import SUT
 from modelgauge.sut_decorator import modelgauge_sut
@@ -84,11 +79,7 @@
 @click.option("--max-instances", "-m", type=int, default=100)
 @click.option("--debug", default=False, is_flag=True)
 @click.option("--json-logs", default=False, is_flag=True, help="Print only machine-readable progress reports")
-<<<<<<< HEAD
-@click.option("sut_uids", "--sut", "-s", multiple=True, help="SUT uid(s) to run")
-=======
 @click.option("sut_uids", "--sut", "-s", multiple=True, help="SUT uid(s) to run", required=True)
->>>>>>> c79d7d45
 @click.option("--anonymize", type=int, help="Random number seed for consistent anonymization of SUTs")
 @click.option("--parallel", default=False, help="Obsolete flag, soon to be removed")
 @click.option(
@@ -199,27 +190,6 @@
             print("\t", j)
 
 
-<<<<<<< HEAD
-def find_suts_for_sut_argument(sut_args: List[str]):
-    if sut_args:
-        suts = []
-        default_suts_by_key = {s.key: s for s in DEFAULT_SUTS}
-        registered_sut_keys = set(i[0] for i in SUTS.items())
-        for sut_arg in sut_args:
-            if sut_arg in default_suts_by_key:
-                suts.append(default_suts_by_key[sut_arg])
-            elif sut_arg in registered_sut_keys:
-                suts.append(ModelGaugeSut.for_key(sut_arg))
-            else:
-                all_sut_keys = registered_sut_keys.union(set(default_suts_by_key.keys()))
-                raise click.BadParameter(
-                    f"Unknown key '{sut_arg}'. Valid options are {sorted(all_sut_keys, key=lambda x: x.lower())}",
-                    param_hint="sut",
-                )
-
-    else:
-        suts = DEFAULT_SUTS
-=======
 def find_suts_for_sut_argument(sut_uids: List[str]):
     # TODO: Put object initialization code in once place shared with modelgauge.
     # Make sure we have all the secrets we need.
@@ -242,7 +212,6 @@
         )
     raise_if_missing_from_config(missing_secrets)
 
->>>>>>> c79d7d45
     return suts
 
 
@@ -312,15 +281,8 @@
         counter = 0
         for bs in benchmark_scores:
             counter += 1
-<<<<<<< HEAD
-            key = f"sut{counter:02d}"
-            name = f"System Under Test {counter}"
-
-            bs.sut = FakeSut(key, name)
-=======
             uid = f"sut{counter:02d}"
             bs.sut = AnonSUT(uid)
->>>>>>> c79d7d45
 
     echo(termcolor.colored(f"\nBenchmarking complete for {benchmark.uid}.", "green"))
     console = Console()
