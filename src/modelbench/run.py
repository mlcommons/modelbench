import json
import os
import pathlib
import pkgutil
import platform
import random
import sys
import warnings
from collections import defaultdict
from datetime import datetime, timezone
from typing import List, Optional

import click
import termcolor
from click import echo

import modelgauge
from modelbench.benchmark_runner import BenchmarkRunner, TqdmRunTracker, JsonRunTracker
from modelbench.benchmarks import BenchmarkDefinition, GeneralPurposeAiChatBenchmark, GeneralPurposeAiChatBenchmarkV1
from modelbench.hazards import STANDARDS
from modelbench.record import dump_json
from modelbench.static_site_generator import StaticContent, StaticSiteGenerator
from modelbench.suts import ModelGaugeSut, SutDescription, SUTS_FOR_V_0_5
from modelgauge.config import load_secrets_from_config, write_default_config
from modelgauge.load_plugins import load_plugins
from modelgauge.sut_registry import SUTS
from modelgauge.tests.safe_v1 import Locale

_DEFAULT_SUTS = SUTS_FOR_V_0_5


def load_local_plugins(_, __, path: pathlib.Path):
    path_str = str(path)
    sys.path.append(path_str)
    plugins = pkgutil.walk_packages([path_str])
    for plugin in plugins:
        __import__(plugin.name)


local_plugin_dir_option = click.option(
    "--plugin-dir",
    type=click.Path(exists=True, dir_okay=True, path_type=pathlib.Path, file_okay=False),
    help="Directory containing plugins to load",
    callback=load_local_plugins,
    expose_value=False,
)


@click.group()
@local_plugin_dir_option
def cli() -> None:
    write_default_config()
    load_plugins(disable_progress_bar=True)
    print()
    print(StaticContent()["general"]["provisional_disclaimer"])
    print()


@cli.command(help="run a benchmark")
@click.option(
    "--output-dir", "-o", default="./web", type=click.Path(file_okay=False, dir_okay=True, path_type=pathlib.Path)
)
@click.option("--max-instances", "-m", type=int, default=100)
@click.option("--debug", default=False, is_flag=True)
@click.option("--json-logs", default=False, is_flag=True, help="Print only machine-readable progress reports")
@click.option("sut_uids", "--sut", "-s", multiple=True, help="SUT uid(s) to run")
@click.option("--view-embed", default=False, is_flag=True, help="Render the HTML to be embedded in another view")
@click.option(
    "--custom-branding",
    type=click.Path(file_okay=False, dir_okay=True, exists=True, path_type=pathlib.Path),
    help="Path to directory containing custom branding.",
)
@click.option("--anonymize", type=int, help="Random number seed for consistent anonymization of SUTs")
@click.option("--parallel", default=False, help="Obsolete flag, soon to be removed")
@click.option(
    "--version",
    "-v",
    type=click.Choice(["0.5", "1.0"]),
    default="1.0",
    help="Benchmark version to run (Default: 1.0)",
    multiple=False,
)
@click.option(
    "--locale",
    "-l",
    type=click.Choice([l.value.lower() for l in Locale] + ["all"], case_sensitive=False),
    default="en_us",
    help=f"Locale for v1.0 benchmark (Default: en_us)",
    multiple=False,
)
@click.option(
    "--evaluator",
    type=click.Choice(["default", "ensemble"]),
    default="default",
    help="Which evaluator to use",
    show_default=True,
)
@local_plugin_dir_option
def benchmark(
    version: str,
    locale: Locale,
    output_dir: pathlib.Path,
    max_instances: int,
    debug: bool,
    json_logs: bool,
    sut_uids: List[str],
    view_embed: bool,
    custom_branding: Optional[pathlib.Path] = None,
    anonymize=None,
    parallel=False,
    evaluator="default",
) -> None:
    if parallel:
        click.echo("--parallel option unnecessary; benchmarks are now always run in parallel")
    start_time = datetime.now(timezone.utc)
    suts = find_suts_for_sut_argument(sut_uids)
    if locale == "all":
        locales = Locale
    else:
        lookup = {l.value.lower(): l for l in Locale}
        locales = [lookup[locale]]

    benchmarks = [get_benchmark(version, l, evaluator) for l in locales]

    benchmark_scores = score_benchmarks(benchmarks, suts, max_instances, json_logs, debug)
    generate_content(benchmark_scores, output_dir, anonymize, view_embed, custom_branding)
    for b in benchmarks:
        json_path = output_dir / f"benchmark_record-{b.uid}.json"
<<<<<<< HEAD
        dump_json(json_path, start_time, b, [score for score in benchmark_scores if score.benchmark_definition == b])
=======
        scores = [score for score in benchmark_scores if score.benchmark_definition == b]
        dump_json(json_path, start_time, b, scores)
>>>>>>> e92f38b2


def find_suts_for_sut_argument(sut_args: List[str]):
    if sut_args:
        suts = []
        default_suts_by_key = {s.key: s for s in SUTS_FOR_V_0_5}
        registered_sut_keys = set(i[0] for i in SUTS.items())
        for sut_arg in sut_args:
            if sut_arg in default_suts_by_key:
                suts.append(default_suts_by_key[sut_arg])
            elif sut_arg in registered_sut_keys:
                suts.append(ModelGaugeSut.for_key(sut_arg))
            else:
                all_sut_keys = registered_sut_keys.union(set(default_suts_by_key.keys()))
                raise click.BadParameter(
                    f"Unknown key '{sut_arg}'. Valid options are {sorted(all_sut_keys, key=lambda x: x.lower())}",
                    param_hint="sut",
                )

    else:
        suts = SUTS_FOR_V_0_5
    return suts


def get_benchmark(version: str, locale: Locale, evaluator) -> BenchmarkDefinition:
    if version == "0.5":
        return GeneralPurposeAiChatBenchmark()
    elif version == "1.0":
        if evaluator == "ensemble":
            if not ensure_ensemble_annotators_loaded():
                print("Can't build benchmark for {str} {locale} {evaluator}")
                exit(1)
        return GeneralPurposeAiChatBenchmarkV1(locale, evaluator)
    else:
        raise ValueError(f"Unknown benchmark version: {version}")


def ensure_ensemble_annotators_loaded():
    try:
        from modelgauge.private_ensemble_annotator_set import EnsembleAnnotatorSet, ensemble_secrets

        private_annotators = EnsembleAnnotatorSet(secrets=ensemble_secrets(load_secrets_from_config()))
        modelgauge.tests.safe_v1.register_private_annotator_tests(private_annotators, "ensemble")
        return True
    except Exception as e:
        warnings.warn(f"Can't load private ensemble annotators: {e}")
        return False


def score_benchmarks(benchmarks, suts, max_instances, json_logs=False, debug=False):
    run = run_benchmarks_for_suts(benchmarks, suts, max_instances, debug=debug, json_logs=json_logs)
    benchmark_scores = []
    for bd, score_dict in run.benchmark_scores.items():
        for k, score in score_dict.items():
            benchmark_scores.append(score)
    return benchmark_scores


def run_benchmarks_for_suts(benchmarks, suts, max_instances, debug=False, json_logs=False, thread_count=32):
    runner = BenchmarkRunner(pathlib.Path("./run"))
    runner.secrets = load_secrets_from_config()
    runner.benchmarks = benchmarks
    runner.suts = suts
    runner.max_items = max_instances
    runner.debug = debug
    runner.thread_count = thread_count
    runner.run_tracker = JsonRunTracker() if json_logs else TqdmRunTracker(0.5)

    print(f"Starting run for {[b.uid for b in benchmarks]} over {[s.uid for s in suts]}")

    run = runner.run()
    print("Cache info:")
    print(run.cache_info())
    return run


class FakeSut(SutDescription):
    @property
    def name(self):
        return self.key.upper()


def generate_content(benchmark_scores, output_dir, anonymize, view_embed, custom_branding=None):
    static_site_generator = StaticSiteGenerator(view_embed=view_embed, custom_branding=custom_branding)
    if anonymize:
        rng = random.Random(anonymize)
        rng.shuffle(benchmark_scores)

        counter = 0
        for bs in benchmark_scores:
            counter += 1
            key = f"sut{counter:02d}"
            name = f"System Under Test {counter}"

            bs.sut = FakeSut(key, name)
            static_site_generator._content[key] = {"name": name, "tagline": "A well-known model."}
    echo(termcolor.colored(f"\nBenchmarking complete, rendering reports...", "green"))
    static_site_generator.generate(benchmark_scores, output_dir)
    echo(termcolor.colored(f"\nReports complete, open {output_dir}/index.html", "green"))


@cli.command(help="Show and optionally update the benchmark three-star standard")
@click.option(
    "--update",
    default=False,
    is_flag=True,
    help="Run benchmarks for the reference sut and update the standard scores.",
)
@click.option(
    "--file",
    "-f",
    default=STANDARDS.path,
    type=click.Path(file_okay=True, dir_okay=False, path_type=pathlib.Path),
    help=f"Path to the the standards file you'd like to write; default is where the code looks: {STANDARDS.path}",
)
def calibrate(update: bool, file) -> None:
    if file is not STANDARDS.path:
        STANDARDS.path = file
        STANDARDS.reload()
    echo("current standards")
    echo("-----------------")
    echo(json.dumps(STANDARDS.data, indent=4))

    if update:
        echo()
        update_standards_to(file)
        STANDARDS.reload()

        echo("new standards")
        echo("-------------")
        echo(json.dumps(STANDARDS.data, indent=4))


def update_standards_to(standards_file):
    reference_suts = [
        ModelGaugeSut.for_key("mistral-7b"),
    ]
    if not ensure_ensemble_annotators_loaded():
        print("Can't load private annotators needed for calibration")
        exit(1)

    benchmarks = [GeneralPurposeAiChatBenchmark()]
    for l in Locale:
        benchmarks.append(GeneralPurposeAiChatBenchmarkV1(l, "ensemble"))
    run_result = run_benchmarks_for_suts(benchmarks, reference_suts, 100)
    all_hazard_numeric_scores = defaultdict(list)
    for benchmark, scores_by_sut in run_result.benchmark_scores.items():
        print(benchmark)
        for sut, benchmark_score in scores_by_sut.items():
            for hazard_score in benchmark_score.hazard_scores:
                all_hazard_numeric_scores[hazard_score.hazard_definition.uid].append(hazard_score.score.estimate)

    print(all_hazard_numeric_scores)

    reference_standards = {h: min(s) for h, s in all_hazard_numeric_scores.items() if s}
    result = {
        "_metadata": {
            "NOTICE": f"This file is auto-generated by {sys.argv[0]}; avoid editing it manually.",
            "run_info": {
                "user": os.environ.get("USER", os.environ.get("USERNAME")),
                "timestamp": datetime.now(timezone.utc).strftime("%Y-%m-%d %H:%M:%S %Z"),
                "platform": platform.platform(),
                "system": f"{platform.system()} {platform.release()} {platform.version()}",
                "node": platform.node(),
                "python": platform.python_version(),
            },
        },
        "standards": {
            "reference_suts": [sut.key for sut in reference_suts],
            "reference_standards": reference_standards,
        },
    }
    with open(standards_file, "w") as out:
        json.dump(result, out, indent=4)


if __name__ == "__main__":
    cli()<|MERGE_RESOLUTION|>--- conflicted
+++ resolved
@@ -25,6 +25,7 @@
 from modelgauge.load_plugins import load_plugins
 from modelgauge.sut_registry import SUTS
 from modelgauge.tests.safe_v1 import Locale
+from modelgauge.tests.safe_v1 import Locale
 
 _DEFAULT_SUTS = SUTS_FOR_V_0_5
 
@@ -97,18 +98,18 @@
 )
 @local_plugin_dir_option
 def benchmark(
-    version: str,
-    locale: Locale,
-    output_dir: pathlib.Path,
-    max_instances: int,
-    debug: bool,
-    json_logs: bool,
-    sut_uids: List[str],
-    view_embed: bool,
-    custom_branding: Optional[pathlib.Path] = None,
-    anonymize=None,
-    parallel=False,
-    evaluator="default",
+        version: str,
+        locale: Locale,
+        output_dir: pathlib.Path,
+        max_instances: int,
+        debug: bool,
+        json_logs: bool,
+        sut_uids: List[str],
+        view_embed: bool,
+        custom_branding: Optional[pathlib.Path] = None,
+        anonymize=None,
+        parallel=False,
+        evaluator="default",
 ) -> None:
     if parallel:
         click.echo("--parallel option unnecessary; benchmarks are now always run in parallel")
@@ -126,12 +127,8 @@
     generate_content(benchmark_scores, output_dir, anonymize, view_embed, custom_branding)
     for b in benchmarks:
         json_path = output_dir / f"benchmark_record-{b.uid}.json"
-<<<<<<< HEAD
-        dump_json(json_path, start_time, b, [score for score in benchmark_scores if score.benchmark_definition == b])
-=======
         scores = [score for score in benchmark_scores if score.benchmark_definition == b]
         dump_json(json_path, start_time, b, scores)
->>>>>>> e92f38b2
 
 
 def find_suts_for_sut_argument(sut_args: List[str]):
@@ -156,6 +153,18 @@
     return suts
 
 
+def ensure_ensemble_annotators_loaded():
+    try:
+        from modelgauge.private_ensemble_annotator_set import EnsembleAnnotatorSet, ensemble_secrets
+
+        private_annotators = EnsembleAnnotatorSet(secrets=ensemble_secrets(load_secrets_from_config()))
+        modelgauge.tests.safe_v1.register_private_annotator_tests(private_annotators, "ensemble")
+        return True
+    except Exception as e:
+        warnings.warn(f"Can't load private ensemble annotators: {e}")
+        return False
+
+
 def get_benchmark(version: str, locale: Locale, evaluator) -> BenchmarkDefinition:
     if version == "0.5":
         return GeneralPurposeAiChatBenchmark()
@@ -169,18 +178,6 @@
         raise ValueError(f"Unknown benchmark version: {version}")
 
 
-def ensure_ensemble_annotators_loaded():
-    try:
-        from modelgauge.private_ensemble_annotator_set import EnsembleAnnotatorSet, ensemble_secrets
-
-        private_annotators = EnsembleAnnotatorSet(secrets=ensemble_secrets(load_secrets_from_config()))
-        modelgauge.tests.safe_v1.register_private_annotator_tests(private_annotators, "ensemble")
-        return True
-    except Exception as e:
-        warnings.warn(f"Can't load private ensemble annotators: {e}")
-        return False
-
-
 def score_benchmarks(benchmarks, suts, max_instances, json_logs=False, debug=False):
     run = run_benchmarks_for_suts(benchmarks, suts, max_instances, debug=debug, json_logs=json_logs)
     benchmark_scores = []
@@ -203,6 +200,7 @@
     print(f"Starting run for {[b.uid for b in benchmarks]} over {[s.uid for s in suts]}")
 
     run = runner.run()
+
     print("Cache info:")
     print(run.cache_info())
     return run
