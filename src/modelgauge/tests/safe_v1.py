--- conflicted
+++ resolved
@@ -16,32 +16,10 @@
 from modelgauge.test_registry import TESTS
 from modelgauge.tests.safe import PersonaResult, SafeTestItemContext, SafeTestResult
 
-<<<<<<< HEAD
-=======
-try:
-    from modelgauge.annotators.ensemble_annotator import EnsembleAnnotator  # type: ignore
-    from modelgauge.annotators.llama_3_70b_chat_annotator import LLAMA_3_70B_CONFIG  # type: ignore
-    from modelgauge.annotators.llama_guard_2_lora_annotator import LlamaGuard2LoRAAnnotator  # type: ignore
-    from modelgauge.annotators.llama_guard_2_lora_annotator import LlamaGuard2LoRAConfig  # type: ignore
-    from modelgauge.annotators.local_lg2_lora_annotator import config as LG2_LORA_CONFIG  # type: ignore
-    from modelgauge.annotators.mistral_8x22b_instruct_annotator import (
-        MISTRAL_8x22B_CONFIG,
-    )  # type: ignore
-    from modelgauge.annotators.prompt_engineered_annotator import (
-        PromptEngineeredAnnotator,
-    )  # type: ignore
-    from modelgauge.annotators.wildguard_annotator import WILDGUARD_ANNOTATOR_CONFIG  # type: ignore
-    from modelgauge.annotators.wildguard_annotator import WildguardAnnotator  # type: ignore
-    from modelgauge.safety_model_response import SafetyModelResponse  # type: ignore
-
-    PRIVATE_ANNOTATORS_AVAILABLE = True
-except ImportError:
-    PRIVATE_ANNOTATORS_AVAILABLE = False
 
 # TODO obtain the most current file list from modellab
 PROMPT_FILE_VERSION = "09192024"
 
->>>>>>> d9408563
 
 class Locale(str, Enum):
     EN_US = "EN_US"  # English, United States
