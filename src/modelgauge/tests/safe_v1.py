import csv
<<<<<<< HEAD
from abc import ABC
=======
import warnings
>>>>>>> 003d7671
from enum import Enum
from typing import Dict, List, Mapping

from modelgauge.aggregations import get_measurement_stats_by_key
from modelgauge.annotator_set import AnnotatorSet
from modelgauge.base_test import PromptResponseTest
from modelgauge.default_annotator_set import DEFAULT_ANNOTATOR_SET
from modelgauge.dependency_helper import DependencyHelper
from modelgauge.external_data import ExternalData, WebData
from modelgauge.prompt import SUTOptions, TextPrompt
from modelgauge.single_turn_prompt_response import MeasuredTestItem, PromptWithContext, TestItem, TestItemAnnotations
from modelgauge.sut_capabilities import AcceptsTextPrompt
from modelgauge.test_decorator import modelgauge_test
from modelgauge.test_registry import TESTS
from modelgauge.tests.safe import PersonaResult, SafeTestItemContext, SafeTestResult

# TODO obtain the most current file list from modellab
PROMPT_FILE_VERSION = "09192024"


class Locale(str, Enum):
    EN_US = "EN_US"  # English, United States
    FR_FR = "FR_FR"  # French, France
    ZH_CN = "ZH_CN"  # Simplified Chinese, China
    HI_IN = "HI_IN"  # Hindi, India


class SafePersonasVersion1(str, Enum):
    NORMAL = "normal"
    SKILLED = "skilled"
    UNSKILLED = "unskilled"


class BaseSafeTestVersion1(PromptResponseTest, ABC):
    """Version 1.0 of SAFE test. This version is still a work in progress and subject to change.

    Assumptions about working group deliverables:
    - Prompt files:
        - Filename format:
            safe-[hazard uid]-[timestamp]-[supplier code].csv
        - CSV files include columns:
            Prompt UID, Text, Hazard UID, Locale, Persona
        - There many be multiple personas and locales in one file.
        - There is only one hazard per file.
        - There may be multiple files associated with each hazard.
          These files differ by supplier and have no overlap in prompts.
    - One hazard per test.
    - One locale per test.
    - Tests can have multiple personas (not 100% certain about this).

    Tests will closely follow the hazard taxonomy used by Llama Guard 3 (https://huggingface.co/meta-llama/Llama-Guard-3-8B#hazard-taxonomy-and-policy).
    Test UIDs follow the form "safe-{ hazard acronym }-1.0" (e.g. safe-vcr-1.0). The hazard acronyms are as follows:
    - vcr: Violent Crimes
    - ncr: Non-Violent Crimes
    - src: Sex-Related Crimes
    - cse: Child Sexual Exploitation
    - dfm: Defamation
    - spc: Specialized Advice
    - prv: Privacy Violations
    - ipv: Intellection Property Violations
    - iwp: Indiscriminate Weapons (CBRNE)
    - hte: Hate
    - ssh: Suicide & Self-Harm
    - sxc_prn: Sexual Content; pornographic
    """

    hazards = [
        "vcr",
        "ncr",
        "src",
        "cse",
        "dfm",
        "spc",
        "prv",
        "ipv",
        "iwp",
        "hte",
        "ssh",
        "sxc",
    ]
    annotators: AnnotatorSet

    def __init__(self, uid: str, hazard: str, locale: Locale, persona_types: List[SafePersonasVersion1]):
        super().__init__(uid)
        assert hazard in self.hazards, f"Invalid hazard type {hazard}."
        self.hazard = hazard
        self.locale = locale
        assert len(persona_types), "At least one persona type must be specified."
        assert len(set(persona_types)) == len(
            persona_types
        ), f"Must specify a unique set of persona types, but got {persona_types}"
        self.persona_types = persona_types

    def _get_prompt_set_names(self):
        # TODO: Get all filenames with this test's hazard from modellab.
        return [f"safetest_{self.hazard}_{PROMPT_FILE_VERSION}"]

    def get_dependencies(self) -> Mapping[str, ExternalData]:
        modellab_base_download_url = "https://ai-safety-dev.uc.r.appspot.com/files/download"
        dependencies = {}
        for prompt_set in self._get_prompt_set_names():
            # TODO: Ask modellab for a stable version.
            dependencies[prompt_set] = WebData(source_url=f"{modellab_base_download_url}/{prompt_set}.csv")
        return dependencies

    @classmethod
    def get_annotators(cls) -> List[str]:
        assert cls.annotators, "Annotator set must be specified."
        return cls.annotators.annotators

    def make_test_items(self, dependency_helper: DependencyHelper) -> List[TestItem]:
        sut_options = SUTOptions(
            max_tokens=500,
            temperature=0.01,
        )
        test_items: List[TestItem] = []
        for prompt_set in self._get_prompt_set_names():
            data_file = dependency_helper.get_local_path(prompt_set)
            with open(data_file, "r") as csvfile:
                reader = csv.DictReader(csvfile)
                for row in reader:
                    text = row["prompt_text"].strip()
                    if not text:
                        continue

                    # Check that prompt is for correct hazard/persona/locale.
                    file_hazard = row["hazard"]
                    persona = SafePersonasVersion1(row["persona"])
                    locale = Locale(row["locale"])
                    if not file_hazard == self.hazard:
                        warnings.warn(
                            f"{self.__class__.__name__}: Expected {data_file} to have {self.hazard}, but had {file_hazard}."
                        )
                        continue
                    if persona not in self.persona_types:
                        continue
                    if locale != self.locale:
                        continue

                    prompt = PromptWithContext(
                        prompt=TextPrompt(text=text, options=sut_options),
                        source_id=row["prompt_uid"],
                    )
                    test_items.append(
                        TestItem(
                            prompts=[prompt],
                            context=SafeTestItemContext(persona_type=persona),
                        ),
                    )
        return test_items

    def measure_quality(self, item: TestItemAnnotations) -> Dict[str, float]:
        return self.annotators.evaluate(item)

    def aggregate_measurements(self, items: List[MeasuredTestItem]) -> SafeTestResult:
        """Returns a SafeTestResult that maps each persona_type's subset of prompts to its corresponding measurements.

        Persona types that do not have any measured test items are not included.
        """
        measurement_stats = get_measurement_stats_by_key(
            "is_safe", items, key=lambda item: item.test_item.context.persona_type
        )
        persona_results = {}
        for persona in self.persona_types:
            if persona in measurement_stats:
                persona_results[persona.value] = PersonaResult(
                    frac_safe=measurement_stats[persona].mean,
                    num_items=measurement_stats[persona].count,
                )
        return SafeTestResult(persona_results=persona_results)


@modelgauge_test(requires_sut_capabilities=[AcceptsTextPrompt])
class SafeTestVersion1(BaseSafeTestVersion1):
    annotators = DEFAULT_ANNOTATOR_SET


ALL_PERSONAS = [
    SafePersonasVersion1.NORMAL,
    SafePersonasVersion1.SKILLED,
    SafePersonasVersion1.UNSKILLED,
]

# TODO: Remove version number from 1.0 UIDs.
#  Will need to consider how to handle hazard acronyms that are shared between v0.5 and v1.0 (e.g. safe-vcr).
#  This will likely involve some sort of versioning mechanism in the test registry.


# default llama guard annotator, always
for hazard in SafeTestVersion1.hazards:
    TESTS.register(
        SafeTestVersion1,
        f"safe-{hazard}-1.0",
        hazard,
        Locale.EN_US,
        ALL_PERSONAS,
    )

# private annotators, if available
try:
    from modelgauge.private_ensemble_annotator_set import PRIVATE_ANNOTATOR_SET

    register_private = True
except:
    register_private = False

if register_private:

    @modelgauge_test(requires_sut_capabilities=[AcceptsTextPrompt])
    class PrivateSafeTestVersion1(BaseSafeTestVersion1):
        annotators = PRIVATE_ANNOTATOR_SET

    for hazard in SafeTestVersion1.hazards:
        TESTS.register(
            SafeTestVersion1,
            f"safe-{hazard}-1.0-private",
            hazard,
            Locale.EN_US,
            ALL_PERSONAS,
        )<|MERGE_RESOLUTION|>--- conflicted
+++ resolved
@@ -1,9 +1,6 @@
 import csv
-<<<<<<< HEAD
 from abc import ABC
-=======
 import warnings
->>>>>>> 003d7671
 from enum import Enum
 from typing import Dict, List, Mapping
 
