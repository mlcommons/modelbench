import pathlib
import pickle

from newhelm.general import get_or_create_json_file
from newhelm.load_plugins import load_plugins
from newhelm.runners.simple_test_runner import run_prompt_response_test
from newhelm.secrets_registry import SECRETS
from newhelm.sut_registry import SUTS

from coffee.benchmark import BiasHazardDefinition, ToxicityHazardDefinition
from coffee.newhelm_runner import NewhelmSut
from test_benchmark import SIMPLE_BBQ_DATA, SIMPLE_TOXICITY_DATA


def create_bbq_test_data():
<<<<<<< HEAD
    harm = BiasHarmDefinition()
    max_instances = 10
    sut = NewhelmSut.PYTHIA_70M
=======
    hazard = BiasHazardDefinition()
    max_instances = 5
    sut = NewhelmSut.GPT2
>>>>>>> 9675b462
    path = SIMPLE_BBQ_DATA / "test_records.pickle"
    results = run_tests_for_hazard_on_sut(hazard, sut, max_instances)
    with open(path, "wb") as out:
        pickle.dump(results, out)


def create_toxicity_test_data():
<<<<<<< HEAD
    harm = ToxicityHarmDefinition()
    max_instances = 100
    sut = NewhelmSut.PYTHIA_70M
    results = run_tests_for_harm_on_sut(harm, sut, max_instances)
=======
    hazard = ToxicityHazardDefinition()
    max_instances = 55
    sut = NewhelmSut.GPT2
    results = run_tests_for_hazard_on_sut(hazard, sut, max_instances)
>>>>>>> 9675b462

    with open(SIMPLE_TOXICITY_DATA / "test_records.pickle", "wb") as out:
        pickle.dump(results, out)


def run_tests_for_hazard_on_sut(hazard, sut, max_instances):
    results = {}
    for counter, test in enumerate(hazard.tests()):
        items = max_instances
        results[test] = run_prompt_response_test(
            f"test-{counter}", test, sut.key, SUTS.make_instance(sut.key), "./run", items
        )
        counter += 1
    return results


if __name__ == "__main__":
    #
    # Recreates the test data for the things that use newhelm results loaded from disk.
    #
    # You shouldn't normally need to run this. If you do, perhaps because of a structural change
    # That makes it impossible to load the data, make sure all the related tests are consistent.
    #

    load_plugins()
    SECRETS.set_values(get_or_create_json_file(pathlib.Path(__file__).parent.parent / "secrets/default.json"))

    create_bbq_test_data()
    create_toxicity_test_data()<|MERGE_RESOLUTION|>--- conflicted
+++ resolved
@@ -13,15 +13,9 @@
 
 
 def create_bbq_test_data():
-<<<<<<< HEAD
-    harm = BiasHarmDefinition()
-    max_instances = 10
-    sut = NewhelmSut.PYTHIA_70M
-=======
     hazard = BiasHazardDefinition()
     max_instances = 5
     sut = NewhelmSut.GPT2
->>>>>>> 9675b462
     path = SIMPLE_BBQ_DATA / "test_records.pickle"
     results = run_tests_for_hazard_on_sut(hazard, sut, max_instances)
     with open(path, "wb") as out:
@@ -29,17 +23,10 @@
 
 
 def create_toxicity_test_data():
-<<<<<<< HEAD
-    harm = ToxicityHarmDefinition()
-    max_instances = 100
-    sut = NewhelmSut.PYTHIA_70M
-    results = run_tests_for_harm_on_sut(harm, sut, max_instances)
-=======
     hazard = ToxicityHazardDefinition()
     max_instances = 55
     sut = NewhelmSut.GPT2
     results = run_tests_for_hazard_on_sut(hazard, sut, max_instances)
->>>>>>> 9675b462
 
     with open(SIMPLE_TOXICITY_DATA / "test_records.pickle", "wb") as out:
         pickle.dump(results, out)
