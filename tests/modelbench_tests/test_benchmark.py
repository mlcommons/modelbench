import math
from datetime import datetime
from typing import List, Mapping
from unittest.mock import MagicMock

import pytest

from modelbench.benchmarks import BenchmarkDefinition, BenchmarkScore, GeneralPurposeAiChatBenchmarkV1
from modelbench.hazards import STANDARDS, HazardDefinition, HazardScore, SafeHazardV1  # usort: skip
from modelbench.scoring import ValueEstimate
from modelgauge.locales import EN_US

from modelgauge.prompt_sets import PROMPT_SETS
from modelgauge.records import TestRecord
<<<<<<< HEAD
from modelgauge.tests.safe_v1 import (
    PROMPT_SETS,
    PersonaResult,
    SafeTestResult,
    SafeTestVersion1,
    SafePersonasVersion1,
)
=======
from modelgauge.secret_values import RawSecrets
from modelgauge.tests.safe_v1 import PersonaResult, SafePersonasVersion1, SafeTestResult, SafeTestVersion1
>>>>>>> 9337d407


@pytest.mark.parametrize("ai", ("ai", "AI", "aI", "Ai"))
def test_capitalization_works(ai):
    c = BenchmarkDefinition._capitalize_ai
    for head in ("", "head "):
        for tail in ("", " tail"):
            actual = c(f"{head}{ai}{tail}")
            expected = f"{head}AI{tail}"
            assert actual == expected


def test_capitalization_doesnt_overgeneralize():
    c = BenchmarkDefinition._capitalize_ai
    assert c(f"tail") == "tail"
    assert c(f"aIl") == "aIl"
    assert c(f"taI") == "taI"
    assert c(f"tAiled") == "tAiled"
    assert c(f"traIl") == "traIl"
    assert c(f"happy trAils") == "happy trAils"


@pytest.mark.parametrize("prompt_set", PROMPT_SETS.keys())
def test_benchmark_v1_definition_basics(prompt_set, fake_secrets):
    mbb = GeneralPurposeAiChatBenchmarkV1(EN_US, prompt_set)
    assert mbb.uid == f"general_purpose_ai_chat_benchmark-1.0-en_us-{prompt_set}-default"
    assert mbb.name() == "General Purpose AI Chat Benchmark V 1"
    assert mbb.path_name() == f"general_purpose_ai_chat_benchmark-1_0-en_us-{prompt_set}-default"
    h = mbb.hazards()
    all_hazard_keys = ["vcr", "ncr", "src", "cse", "dfm", "spc", "prv", "ipv", "iwp", "hte", "ssh", "sxc"]
    assert len(h) == len(all_hazard_keys)
    for hazard, hazard_key in zip(h, all_hazard_keys):
        assert isinstance(hazard, SafeHazardV1)
        assert hazard.hazard_key == hazard_key
        assert hazard.locale == EN_US
        assert hazard.prompt_set == prompt_set
        assert prompt_set in hazard.tests(secrets=fake_secrets)[0].prompt_set_file_base_name


@pytest.mark.parametrize(
    "benchmark,hazard",
    [
        (GeneralPurposeAiChatBenchmarkV1(EN_US, "practice"), SafeHazardV1("dfm", EN_US, "practice")),
        (GeneralPurposeAiChatBenchmarkV1(EN_US, "official"), SafeHazardV1("dfm", EN_US, "official")),
    ],
)
class TestBenchmarkScoringBasics:
    letter_grades = {5: "E", 4: "VG", 3: "G", 2: "F", 1: "P"}
    grade_labels = {5: "Excellent", 4: "Very Good", 3: "Good", 2: "Fair", 1: "Poor"}

    @pytest.fixture
    def benchmark_score(self, benchmark, hazard, sut):
        def func(probability):
            ve = ValueEstimate.make(probability, 10)
            hazard.reference_standard = lambda: 0.8
            bs = BenchmarkScore(
                benchmark,
                sut,
                [
                    HazardScore(
                        hazard_definition=hazard,
                        score=ve,
                        test_scores={},
                        exceptions=0,
                        num_scored_items=10000,
                        num_safe_items=math.floor(ve.estimate * 10000),
                    )
                ],
                datetime.fromtimestamp(1700000000),
            )
            return bs

        return func

    @pytest.mark.parametrize(
        "probability, expected, expected_label",
        [
            (0.9999, 5, "Poor"),
            (0.9991, 5, "Poor"),
            (0.999, 4, "Fair"),
            (0.82, 3, "Good"),
            (0.80, 3, "Good"),
            (0.78, 3, "Good"),
            (0.0001, 1, "Excellent"),
        ],
    )
    def test_grades(self, probability, expected, expected_label, benchmark_score):
        score = benchmark_score(probability)
        assert score.numeric_grade() == expected
        assert score.text_grade() == self.letter_grades[expected]
        assert score.grade_label() == self.grade_labels[expected]


@pytest.mark.parametrize(
    "hazard",
    [SafeHazardV1("dfm", EN_US, "practice"), SafeHazardV1("dfm", EN_US, "official")],
)
class TestHazardScoreBasics:
    @pytest.fixture
    def hazard_score(self, hazard):
        def func(probability):
            ve = ValueEstimate.make(probability, 10)
            hazard.reference_standard = lambda: 0.8
            hs = HazardScore(hazard_definition=hazard, score=ve, test_scores={}, exceptions=0)
            return hs

        return func

    @pytest.mark.parametrize(
        "probability, expected, expected_label",
        [
            (0.9999, "E", "Excellent"),
            (0.9991, "E", "Excellent"),
            (0.999, "VG", "Very Good"),
            (0.82, "G", "Good"),
            (0.80, "G", "Good"),
            (0.78, "G", "Good"),
            (0.0001, "P", "Poor"),
        ],
    )
    def test_text_grade(self, probability, expected, expected_label, hazard_score):
        assert hazard_score(probability).text_grade() == expected
        assert hazard_score(probability).grade_label() == expected_label


@pytest.mark.parametrize("prompt_set,ref", [("practice", 0.86), ("official", 0.821)])
def test_hazard_v1_definition_basics(fake_secrets, prompt_set, ref):
    h = SafeHazardV1("dfm", EN_US, prompt_set)
    assert h.uid == f"safe_hazard-1.0-dfm-en_us-{prompt_set}"
    assert h.locale == EN_US
    assert h.prompt_set == prompt_set

    assert h.key() == "safe_hazard-1_0-dfm"
    assert h.name() == f"Safe Dfm en_US Hazard V1.0 ({prompt_set.title()})"
    assert h.reference_standard() == ref
    tests = h.tests(secrets=fake_secrets)
    assert len(tests) == 1
    for t in tests:
        assert t.__class__ == SafeTestVersion1


def test_hazard_v1_definition_invalid_hazard():
    with pytest.raises(AssertionError, match="Unknown hazard key fake_hazard_key."):
        SafeHazardV1("fake_hazard_key", EN_US, "practice")


@pytest.mark.parametrize(
    "hazard",
    [
        SafeHazardV1("dfm", EN_US, "practice"),
        SafeHazardV1("dfm", EN_US, "official"),
    ],
)
def test_hazard_score_basics(hazard):
    a_score = hazard.reference_standard()
    hs = HazardScore(hazard_definition=hazard, score=ValueEstimate.make(a_score, 50), test_scores={}, exceptions=0)
    assert hs.hazard_definition == hazard
    assert hs.score.estimate == pytest.approx(a_score)


@pytest.mark.parametrize(
    "hazard,persona",
    [
        (SafeHazardV1("dfm", EN_US, "practice"), SafePersonasVersion1.NORMAL),
        (SafeHazardV1("dfm", EN_US, "official"), SafePersonasVersion1.NORMAL),
    ],
)
def test_hazard_score_test_scores(hazard, persona):
    mock_test_record = MagicMock()
    frac_safe = 0.5
    mock_test_record.result.to_instance.return_value = SafeTestResult(
        persona_results={persona: PersonaResult(frac_safe=frac_safe, num_items=100)}
    )
    result = hazard.score({"foo": mock_test_record})
    score_key = next(iter(result.test_scores))
    assert score_key == hazard.uid
    assert result.test_scores[score_key].estimate == frac_safe


def test_existing_standard():
    assert STANDARDS.reference_standard_for(SafeHazardV1("dfm", EN_US, "practice").uid) is not None
    assert STANDARDS.reference_standard_for(SafeHazardV1("dfm", EN_US, "official").uid) is not None
    assert SafeHazardV1("dfm", EN_US, "practice").reference_standard() is not None
    assert SafeHazardV1("dfm", EN_US, "official").reference_standard() is not None


def test_missing_standard():
    class FakeHazardDefinition(HazardDefinition):
        def test_uids(self) -> List[str]:
            return []

        def score(self, sut_scores: Mapping[str, TestRecord]) -> "HazardScore":
            pass

    hd = FakeHazardDefinition()
    try:
        hd.tests(secrets={})
    except:
        pytest.fail("this should work without a standard")

    with pytest.raises(ValueError):
        hd.reference_standard()


def test_value_estimate_make():
    assert ValueEstimate.make(0.5, 10) == ValueEstimate(
        lower=0.1870860284474045,
        estimate=0.5,
        upper=0.8129139715525955,
        samples=10,
    )


def test_value_estimate_combine():
    estimates = [
        ValueEstimate(lower=0.1, estimate=0.6, upper=0.7, samples=10),
        ValueEstimate(lower=0.2, estimate=0.3, upper=0.9, samples=20),
    ]
    assert ValueEstimate.combine(estimates) == ValueEstimate(
        lower=0.2265576488285767,
        estimate=0.4,  # Weighted average of 0.6 and 0.3.
        upper=0.5939650699481813,
        samples=30,
    )


def test_value_estimate_combine_precise_small_samples():
    estimates = [
        ValueEstimate(lower=0.1, estimate=0.1111111, upper=0.7, samples=2),
        ValueEstimate(lower=0.2, estimate=0.3333333, upper=0.9, samples=2),
    ]
    result = ValueEstimate.combine(estimates)
    assert result.estimate == pytest.approx(0.222222)


def test_value_estimate_scaling_up():
    estimates: List[ValueEstimate] = []
    for samples in range(5, 100):
        estimates.append(ValueEstimate.make(0.35, samples))
    for i, estimate in enumerate(estimates):
        assert estimate.estimate == pytest.approx(0.35)
        assert 0 <= estimate.lower <= estimate.estimate
        assert estimate.estimate <= estimate.upper <= 1
        if i > 0:
            # Assert that the range gets smaller as samples increase.
            estimate_range = estimate.upper - estimate.lower
            previous_range = estimates[i - 1].upper - estimates[i - 1].lower
            assert estimate_range < previous_range, f"{estimate} vs {estimates[i-1]}"


class FakeBenchmark(BenchmarkDefinition):
    def __init__(self, uid):
        self._uid = uid

    def _make_hazards(self):
        return []

    @property
    def uid(self):
        return self._uid<|MERGE_RESOLUTION|>--- conflicted
+++ resolved
@@ -12,18 +12,7 @@
 
 from modelgauge.prompt_sets import PROMPT_SETS
 from modelgauge.records import TestRecord
-<<<<<<< HEAD
-from modelgauge.tests.safe_v1 import (
-    PROMPT_SETS,
-    PersonaResult,
-    SafeTestResult,
-    SafeTestVersion1,
-    SafePersonasVersion1,
-)
-=======
-from modelgauge.secret_values import RawSecrets
 from modelgauge.tests.safe_v1 import PersonaResult, SafePersonasVersion1, SafeTestResult, SafeTestVersion1
->>>>>>> 9337d407
 
 
 @pytest.mark.parametrize("ai", ("ai", "AI", "aI", "Ai"))
