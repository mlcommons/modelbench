import math
from datetime import datetime
from typing import List
from unittest.mock import MagicMock

import pytest

from modelbench.benchmarks import (
    BenchmarkDefinition,
    BenchmarkScore,
    GeneralPurposeAiChatBenchmarkV1,
    SecurityBenchmark,
)
from modelbench.hazards import HazardScore, SafeHazardV1, SecurityHazard  # usort: skip
from modelbench.scoring import ValueEstimate
from modelgauge.locales import EN_US, FR_FR, PUBLISHED_LOCALES, ZH_CN

<<<<<<< HEAD
from modelgauge.prompt_sets import PROMPT_SETS, prompt_set_to_filename  # usort: skip
from modelgauge.tests.safe_v1 import PersonaResult, SafePersonasVersion1, SafeTestResult, SafeTestVersion1
=======
from modelgauge.prompt_sets import GENERAL_PROMPT_SETS, SECURITY_PROMPT_SETS, prompt_set_to_filename  # usort: skip
from modelgauge.records import TestRecord
from modelgauge.tests.safe_v1 import (
    PersonaResult,
    SafePersonasVersion1,
    SafeTestResult,
    SafeTestVersion1,
)
>>>>>>> 3330f8b5
from modelgauge.tests.security import SecurityTest


@pytest.mark.parametrize("ai", ("ai", "AI", "aI", "Ai"))
def test_capitalization_works(ai):
    c = BenchmarkDefinition._capitalize_ai
    for head in ("", "head "):
        for tail in ("", " tail"):
            actual = c(f"{head}{ai}{tail}")
            expected = f"{head}AI{tail}"
            assert actual == expected


def test_capitalization_doesnt_overgeneralize():
    c = BenchmarkDefinition._capitalize_ai
    assert c(f"tail") == "tail"
    assert c(f"aIl") == "aIl"
    assert c(f"taI") == "taI"
    assert c(f"tAiled") == "tAiled"
    assert c(f"traIl") == "traIl"
    assert c(f"happy trAils") == "happy trAils"


@pytest.mark.parametrize("prompt_set", GENERAL_PROMPT_SETS.keys())
def test_benchmark_v1_definition_basics(prompt_set, fake_secrets):
    mbb = GeneralPurposeAiChatBenchmarkV1(EN_US, prompt_set)
    assert mbb.uid == f"general_purpose_ai_chat_benchmark-1.0-en_us-{prompt_set}-default"
    assert mbb.name() == "General Purpose AI Chat Benchmark V 1"
    assert mbb.path_name() == f"general_purpose_ai_chat_benchmark-1_0-en_us-{prompt_set}-default"
    h = mbb.hazards()
    all_hazard_keys = ["vcr", "ncr", "src", "cse", "dfm", "spc", "prv", "ipv", "iwp", "hte", "ssh", "sxc"]
    assert len(h) == len(all_hazard_keys)
    for hazard, hazard_key in zip(h, all_hazard_keys):
        assert isinstance(hazard, SafeHazardV1)
        assert hazard.hazard_key == hazard_key
        assert hazard.locale == EN_US
        assert hazard.prompt_set == prompt_set
        assert prompt_set_to_filename(prompt_set) in hazard.tests(secrets=fake_secrets)[0].prompt_set_file_base_name


<<<<<<< HEAD
@pytest.mark.parametrize("locale", PUBLISHED_LOCALES)
def test_benchmark_v1_definition_standards(locale, fake_secrets):
    """Published locales have practice, official, and demo prompt sets."""

    def assert_hazard_standards(benchmark):
        for h in benchmark.hazards():
            assert h.reference_standard() is not None

    # Default benchmark uses ensemble standards for practice and official sets.
    practice_benchmark = GeneralPurposeAiChatBenchmarkV1(locale, "practice", evaluator="ensemble")
    practice_default_benchmark = GeneralPurposeAiChatBenchmarkV1(locale, "practice", evaluator="default")
    practice_standards = practice_benchmark.standards.path.name
    assert practice_standards == f"general_purpose_ai_chat_benchmark-1.0-{locale}-practice-ensemble.json"
    assert practice_default_benchmark.standards.path.name == practice_standards
    assert_hazard_standards(practice_benchmark)
    assert_hazard_standards(practice_default_benchmark)

    official_benchmark = GeneralPurposeAiChatBenchmarkV1(locale, "official", evaluator="ensemble")
    official_default_benchmark = GeneralPurposeAiChatBenchmarkV1(locale, "official", evaluator="default")
    official_standards = official_benchmark.standards.path.name
    assert official_standards == f"general_purpose_ai_chat_benchmark-1.0-{locale}-official-ensemble.json"
    assert official_default_benchmark.standards.path.name == official_standards
    assert_hazard_standards(official_benchmark)
    assert_hazard_standards(official_default_benchmark)

    # Demo prompt set uses practice standards.
    demo_benchmark = GeneralPurposeAiChatBenchmarkV1(locale, "demo", evaluator="ensemble")
    demo_default_benchmark = GeneralPurposeAiChatBenchmarkV1(locale, "demo", evaluator="default")
    assert demo_benchmark.standards.path.name == practice_standards
    assert demo_default_benchmark.standards.path.name == practice_standards
    assert_hazard_standards(demo_benchmark)
    assert_hazard_standards(demo_default_benchmark)


def test_chinese_benchmark_v1_definition_standards(fake_secrets):
    """Remove this test when ZH_CN gets added to PUBLISHED_LOCALES. Right now there is no official prompt set."""

    def assert_hazard_standards(benchmark):
        for h in benchmark.hazards():
            assert h.reference_standard() is not None

    # Default benchmark uses ensemble standards for practice set.
    practice_benchmark = GeneralPurposeAiChatBenchmarkV1(ZH_CN, "practice", evaluator="ensemble")
    practice_default_benchmark = GeneralPurposeAiChatBenchmarkV1(ZH_CN, "practice", evaluator="default")
    practice_standards = practice_benchmark.standards.path.name
    assert practice_standards == f"general_purpose_ai_chat_benchmark-1.0-{ZH_CN}-practice-ensemble.json"
    assert practice_default_benchmark.standards.path.name == practice_standards
    assert_hazard_standards(practice_benchmark)
    assert_hazard_standards(practice_default_benchmark)

    # Demo prompt set uses practice standards.
    demo_benchmark = GeneralPurposeAiChatBenchmarkV1(ZH_CN, "demo", evaluator="ensemble")
    demo_default_benchmark = GeneralPurposeAiChatBenchmarkV1(ZH_CN, "demo", evaluator="default")
    assert demo_benchmark.standards.path.name == practice_standards
    assert demo_default_benchmark.standards.path.name == practice_standards
    assert_hazard_standards(demo_benchmark)
    assert_hazard_standards(demo_default_benchmark)


def test_benchmark_v1_hazard_standard_scores(fake_secrets):
    """Spot check that the correct scores are being retrieved from the files."""

    def check_dfm_score(benchmark, expected):
        for h in benchmark.hazards():
            if h.hazard_key == "dfm":
                assert h.reference_standard() == expected
                return

    check_dfm_score(GeneralPurposeAiChatBenchmarkV1(EN_US, "practice", evaluator="ensemble"), 0.86)
    check_dfm_score(GeneralPurposeAiChatBenchmarkV1(EN_US, "official", evaluator="ensemble"), 0.821)
    check_dfm_score(GeneralPurposeAiChatBenchmarkV1(FR_FR, "practice", evaluator="ensemble"), 0.765)
    check_dfm_score(GeneralPurposeAiChatBenchmarkV1(FR_FR, "official", evaluator="ensemble"), 0.875)
    check_dfm_score(GeneralPurposeAiChatBenchmarkV1(ZH_CN, "practice", evaluator="ensemble"), 0.6798245614035088)


def test_security_benchmark_definition_basics(fake_secrets):
    mbb = SecurityBenchmark()
    assert mbb.uid == f"security_benchmark-0.1-default"
=======
@pytest.mark.parametrize("prompt_set", SECURITY_PROMPT_SETS.keys())
def test_security_benchmark_definition_basics(prompt_set, fake_secrets):
    mbb = SecurityBenchmark(EN_US, prompt_set)
    assert mbb.uid == f"security_benchmark-0.5-en_us-{prompt_set}-default"
>>>>>>> 3330f8b5
    assert mbb.name() == "Security Benchmark"
    assert mbb.path_name() == f"security_benchmark-0_5-en_us-{prompt_set}-default"
    h = mbb.hazards()
    all_hazard_keys = ["vcr", "ncr", "src", "cse", "dfm", "spc", "prv", "ipv", "iwp", "hte", "ssh", "sxc"]
    assert len(h) == len(all_hazard_keys)
    for hazard, hazard_key in zip(h, all_hazard_keys):
        assert isinstance(hazard, SecurityHazard)
        assert hazard.hazard_key == hazard_key
        assert hazard.locale == EN_US
        assert hazard.prompt_set == prompt_set


def test_security_benchmark_definition_standards(fake_secrets):
    def assert_hazard_standards(b):
        # This is currently an UNCALIBRATED BENCHMARK.
        for h in b.hazards():
            assert h.reference_standard() is None

    # benchmark uses ensemble standards for practice and official sets.
    benchmark = SecurityBenchmark(evaluator="ensemble")
    default_benchmark = SecurityBenchmark(evaluator="default")
    standards = benchmark.standards.path.name
    assert standards == "security_benchmark-0.1-ensemble.json"
    assert default_benchmark.standards.path.name == standards
    assert_hazard_standards(benchmark)
    assert_hazard_standards(default_benchmark)

    # TODO: ADD TEST to spot-check scores once we calibrate this benchmark.


@pytest.mark.parametrize(
    "benchmark,hazard",
    [
        (GeneralPurposeAiChatBenchmarkV1(EN_US, "practice"), SafeHazardV1("dfm", EN_US, "practice")),
        (GeneralPurposeAiChatBenchmarkV1(EN_US, "official"), SafeHazardV1("dfm", EN_US, "official")),
        (SecurityBenchmark(), SecurityHazard("dfm")),
    ],
)
class TestBenchmarkScoringBasics:
    letter_grades = {5: "E", 4: "VG", 3: "G", 2: "F", 1: "P"}
    grade_labels = {5: "Excellent", 4: "Very Good", 3: "Good", 2: "Fair", 1: "Poor"}

    @pytest.fixture
    def benchmark_score(self, benchmark, hazard, sut):
        # We need to set the reference standard for the hazard before creating the BenchmarkScore.
        for h in benchmark.hazards():
            h.reference_standard = lambda: 0.8

        def func(probability):
            ve = ValueEstimate.make(probability, 10)
            bs = BenchmarkScore(
                benchmark,
                sut,
                [
                    HazardScore(
                        hazard_definition=hazard,
                        score=ve,
                        test_scores={},
                        exceptions=0,
                        num_scored_items=10000,
                        num_safe_items=math.floor(ve.estimate * 10000),
                    )
                ],
                datetime.fromtimestamp(1700000000),
            )
            return bs

        return func

    @pytest.mark.parametrize(
        "probability, expected, expected_label",
        [
            (0.9999, 5, "Poor"),
            (0.9991, 5, "Poor"),
            (0.999, 4, "Fair"),
            (0.82, 3, "Good"),
            (0.80, 3, "Good"),
            (0.78, 3, "Good"),
            (0.0001, 1, "Excellent"),
        ],
    )
    def test_grades(self, probability, expected, expected_label, benchmark_score):
        score = benchmark_score(probability)
        assert score.numeric_grade() == expected
        assert score.text_grade() == self.letter_grades[expected]
        assert score.grade_label() == self.grade_labels[expected]


@pytest.mark.parametrize(
    "hazard",
    [SafeHazardV1("dfm", EN_US, "practice"), SafeHazardV1("dfm", EN_US, "official"), SecurityHazard("dfm")],
)
class TestHazardScoreBasics:
    @pytest.fixture
    def hazard_score(self, hazard):
        def func(probability):
            ve = ValueEstimate.make(probability, 10)
            hazard.reference_standard = lambda: 0.8
            hs = HazardScore(hazard_definition=hazard, score=ve, test_scores={}, exceptions=0)
            return hs

        return func

    @pytest.mark.parametrize(
        "probability, expected, expected_label",
        [
            (0.9999, "E", "Excellent"),
            (0.9991, "E", "Excellent"),
            (0.999, "VG", "Very Good"),
            (0.82, "G", "Good"),
            (0.80, "G", "Good"),
            (0.78, "G", "Good"),
            (0.0001, "P", "Poor"),
        ],
    )
    def test_text_grade(self, probability, expected, expected_label, hazard_score):
        assert hazard_score(probability).text_grade() == expected
        assert hazard_score(probability).grade_label() == expected_label


@pytest.mark.parametrize("prompt_set", ["practice", "official"])
def test_hazard_v1_definition_basics(fake_secrets, prompt_set):
    h = SafeHazardV1("dfm", EN_US, prompt_set)
    assert h.uid == f"safe_hazard-1.0-dfm-en_us-{prompt_set}"
    assert h.locale == EN_US
    assert h.prompt_set == prompt_set

    assert h.key() == "safe_hazard-1_0-dfm"
    assert h.name() == f"Safe Dfm en_US Hazard V1.0 ({prompt_set.title()})"

    tests = h.tests(secrets=fake_secrets)
    assert len(tests) == 1
    for t in tests:
        assert t.__class__ == SafeTestVersion1


def test_security_hazard_definition_basics(fake_secrets):
<<<<<<< HEAD
    h = SecurityHazard("cse")
    assert h.uid == f"security_hazard-0.1-cse"
    assert h.key() == "security_hazard-0_1-cse"
    assert h.name() == f"Security Cse Hazard V0.1"

=======
    h = SecurityHazard("cse", EN_US, "practice")
    assert h.uid == f"security_hazard-0.5-cse-en_us-practice"
    assert h.locale == EN_US
    assert h.prompt_set == "practice"

    assert h.key() == "security_hazard-0_5-cse"
    assert h.name() == f"Security Cse en_US Hazard V.5 (Practice)"
    # assert h.reference_standard() == ref # TODO
>>>>>>> 3330f8b5
    tests = h.tests(secrets=fake_secrets)
    assert len(tests) == 1
    for t in tests:
        assert t.__class__ == SecurityTest


def test_hazard_v1_definition_invalid_hazard():
    with pytest.raises(AssertionError, match="Unknown hazard key fake_hazard_key."):
        SafeHazardV1("fake_hazard_key", EN_US, "practice")


@pytest.mark.parametrize(
    "hazard",
    [
        SafeHazardV1("dfm", EN_US, "practice"),
        SafeHazardV1("dfm", EN_US, "official"),
    ],
)
def test_hazard_score_basics(hazard):
    a_score = 0.875
    hs = HazardScore(hazard_definition=hazard, score=ValueEstimate.make(a_score, 50), test_scores={}, exceptions=0)
    assert hs.hazard_definition == hazard
    assert hs.score.estimate == pytest.approx(a_score)


@pytest.mark.parametrize(
    "hazard,persona",
    [
        (SafeHazardV1("dfm", EN_US, "practice"), SafePersonasVersion1.NORMAL),
        (SafeHazardV1("dfm", EN_US, "official"), SafePersonasVersion1.NORMAL),
    ],
)
def test_hazard_score_test_scores(hazard, persona):
    mock_test_record = MagicMock()
    frac_safe = 0.5
    mock_test_record.result.to_instance.return_value = SafeTestResult(
        persona_results={persona: PersonaResult(frac_safe=frac_safe, num_items=100)}
    )
    result = hazard.score({"foo": mock_test_record})
    score_key = next(iter(result.test_scores))
    assert score_key == hazard.uid
    assert result.test_scores[score_key].estimate == frac_safe


def test_value_estimate_make():
    assert ValueEstimate.make(0.5, 10) == ValueEstimate(
        lower=0.1870860284474045,
        estimate=0.5,
        upper=0.8129139715525955,
        samples=10,
    )


def test_value_estimate_combine():
    estimates = [
        ValueEstimate(lower=0.1, estimate=0.6, upper=0.7, samples=10),
        ValueEstimate(lower=0.2, estimate=0.3, upper=0.9, samples=20),
    ]
    assert ValueEstimate.combine(estimates) == ValueEstimate(
        lower=0.2265576488285767,
        estimate=0.4,  # Weighted average of 0.6 and 0.3.
        upper=0.5939650699481813,
        samples=30,
    )


def test_value_estimate_combine_precise_small_samples():
    estimates = [
        ValueEstimate(lower=0.1, estimate=0.1111111, upper=0.7, samples=2),
        ValueEstimate(lower=0.2, estimate=0.3333333, upper=0.9, samples=2),
    ]
    result = ValueEstimate.combine(estimates)
    assert result.estimate == pytest.approx(0.222222)


def test_value_estimate_scaling_up():
    estimates: List[ValueEstimate] = []
    for samples in range(5, 100):
        estimates.append(ValueEstimate.make(0.35, samples))
    for i, estimate in enumerate(estimates):
        assert estimate.estimate == pytest.approx(0.35)
        assert 0 <= estimate.lower <= estimate.estimate
        assert estimate.estimate <= estimate.upper <= 1
        if i > 0:
            # Assert that the range gets smaller as samples increase.
            estimate_range = estimate.upper - estimate.lower
            previous_range = estimates[i - 1].upper - estimates[i - 1].lower
            assert estimate_range < previous_range, f"{estimate} vs {estimates[i-1]}"<|MERGE_RESOLUTION|>--- conflicted
+++ resolved
@@ -15,10 +15,6 @@
 from modelbench.scoring import ValueEstimate
 from modelgauge.locales import EN_US, FR_FR, PUBLISHED_LOCALES, ZH_CN
 
-<<<<<<< HEAD
-from modelgauge.prompt_sets import PROMPT_SETS, prompt_set_to_filename  # usort: skip
-from modelgauge.tests.safe_v1 import PersonaResult, SafePersonasVersion1, SafeTestResult, SafeTestVersion1
-=======
 from modelgauge.prompt_sets import GENERAL_PROMPT_SETS, SECURITY_PROMPT_SETS, prompt_set_to_filename  # usort: skip
 from modelgauge.records import TestRecord
 from modelgauge.tests.safe_v1 import (
@@ -27,7 +23,6 @@
     SafeTestResult,
     SafeTestVersion1,
 )
->>>>>>> 3330f8b5
 from modelgauge.tests.security import SecurityTest
 
 
@@ -68,7 +63,6 @@
         assert prompt_set_to_filename(prompt_set) in hazard.tests(secrets=fake_secrets)[0].prompt_set_file_base_name
 
 
-<<<<<<< HEAD
 @pytest.mark.parametrize("locale", PUBLISHED_LOCALES)
 def test_benchmark_v1_definition_standards(locale, fake_secrets):
     """Published locales have practice, official, and demo prompt sets."""
@@ -144,15 +138,10 @@
     check_dfm_score(GeneralPurposeAiChatBenchmarkV1(ZH_CN, "practice", evaluator="ensemble"), 0.6798245614035088)
 
 
-def test_security_benchmark_definition_basics(fake_secrets):
-    mbb = SecurityBenchmark()
-    assert mbb.uid == f"security_benchmark-0.1-default"
-=======
 @pytest.mark.parametrize("prompt_set", SECURITY_PROMPT_SETS.keys())
 def test_security_benchmark_definition_basics(prompt_set, fake_secrets):
     mbb = SecurityBenchmark(EN_US, prompt_set)
     assert mbb.uid == f"security_benchmark-0.5-en_us-{prompt_set}-default"
->>>>>>> 3330f8b5
     assert mbb.name() == "Security Benchmark"
     assert mbb.path_name() == f"security_benchmark-0_5-en_us-{prompt_set}-default"
     h = mbb.hazards()
@@ -164,18 +153,18 @@
         assert hazard.locale == EN_US
         assert hazard.prompt_set == prompt_set
 
-
-def test_security_benchmark_definition_standards(fake_secrets):
+@pytest.mark.parametrize("prompt_set", SECURITY_PROMPT_SETS.keys())
+def test_security_benchmark_definition_standards(prompt_set, fake_secrets):
     def assert_hazard_standards(b):
         # This is currently an UNCALIBRATED BENCHMARK.
         for h in b.hazards():
             assert h.reference_standard() is None
 
     # benchmark uses ensemble standards for practice and official sets.
-    benchmark = SecurityBenchmark(evaluator="ensemble")
+    benchmark = SecurityBenchmark(EN_US, prompt_set, evaluator="ensemble")
     default_benchmark = SecurityBenchmark(evaluator="default")
     standards = benchmark.standards.path.name
-    assert standards == "security_benchmark-0.1-ensemble.json"
+    assert standards == "security_benchmark-0.5-ensemble.json"
     assert default_benchmark.standards.path.name == standards
     assert_hazard_standards(benchmark)
     assert_hazard_standards(default_benchmark)
@@ -188,7 +177,7 @@
     [
         (GeneralPurposeAiChatBenchmarkV1(EN_US, "practice"), SafeHazardV1("dfm", EN_US, "practice")),
         (GeneralPurposeAiChatBenchmarkV1(EN_US, "official"), SafeHazardV1("dfm", EN_US, "official")),
-        (SecurityBenchmark(), SecurityHazard("dfm")),
+        (SecurityBenchmark(EN_US, "practice"), SecurityHazard("dfm", EN_US, "practice")),
     ],
 )
 class TestBenchmarkScoringBasics:
@@ -243,7 +232,7 @@
 
 @pytest.mark.parametrize(
     "hazard",
-    [SafeHazardV1("dfm", EN_US, "practice"), SafeHazardV1("dfm", EN_US, "official"), SecurityHazard("dfm")],
+    [SafeHazardV1("dfm", EN_US, "practice"), SafeHazardV1("dfm", EN_US, "official"), SecurityHazard("dfm", EN_US, "practice")],
 )
 class TestHazardScoreBasics:
     @pytest.fixture
@@ -290,13 +279,6 @@
 
 
 def test_security_hazard_definition_basics(fake_secrets):
-<<<<<<< HEAD
-    h = SecurityHazard("cse")
-    assert h.uid == f"security_hazard-0.1-cse"
-    assert h.key() == "security_hazard-0_1-cse"
-    assert h.name() == f"Security Cse Hazard V0.1"
-
-=======
     h = SecurityHazard("cse", EN_US, "practice")
     assert h.uid == f"security_hazard-0.5-cse-en_us-practice"
     assert h.locale == EN_US
@@ -304,8 +286,6 @@
 
     assert h.key() == "security_hazard-0_5-cse"
     assert h.name() == f"Security Cse en_US Hazard V.5 (Practice)"
-    # assert h.reference_standard() == ref # TODO
->>>>>>> 3330f8b5
     tests = h.tests(secrets=fake_secrets)
     assert len(tests) == 1
     for t in tests:
