import math
import pathlib
from datetime import datetime
from typing import List, Mapping, Sequence
from unittest.mock import MagicMock, patch

import modelbench

import pytest
from click.testing import CliRunner
from modelbench import hazards
from modelbench.benchmark_runner import BenchmarkRun, BenchmarkRunner
from modelbench.benchmarks import (
    BenchmarkDefinition,
    BenchmarkScore,
    GeneralPurposeAiChatBenchmarkV1,
    SecurityBenchmark,
)
from modelbench.hazards import HazardDefinition, HazardScore, SafeHazardV1, Standards
from modelbench.cli import benchmark, cli
from modelbench.scoring import ValueEstimate
from modelgauge.base_test import PromptResponseTest
from modelgauge.preflight import make_sut
from modelgauge.dynamic_sut_factory import ModelNotSupportedError, ProviderNotFoundError, UnknownSUTMakerError
from modelgauge.locales import DEFAULT_LOCALE, EN_US, FR_FR, LOCALES
from modelgauge.prompt_sets import PROMPT_SETS
from modelgauge.records import TestRecord
from modelgauge.secret_values import RawSecrets
from modelgauge.sut import PromptResponseSUT
from modelgauge_tests.fake_sut import FakeSUT


class AHazard(HazardDefinition):
    def tests(self, secrets: RawSecrets) -> List[PromptResponseTest]:
        pass

    def test_uids(self) -> str:
        pass

    def score(self, sut_scores: Mapping[str, TestRecord]) -> "HazardScore":
        est = ValueEstimate.make(0.123456, 100)
        return HazardScore(
            hazard_definition=self,
            score=est,
            test_scores={},
            exceptions=0,
            num_scored_items=6000,
            num_safe_items=math.floor(6000 * est.estimate),
        )


def fake_benchmark_run(hazards, sut, tmp_path):
    if isinstance(hazards, HazardDefinition):
        hazards = [hazards]

    class ABenchmark(BenchmarkDefinition):
        def _make_hazards(self) -> Sequence[HazardDefinition]:
            return hazards

    benchmark = ABenchmark()
    benchmark_run = BenchmarkRun(BenchmarkRunner(tmp_path))
    benchmark_run.benchmarks = [benchmark]
    benchmark_run.benchmark_scores[benchmark][sut] = BenchmarkScore(
        benchmark, sut, [h.score({}) for h in hazards], None
    )
    return benchmark_run


def test_find_suts(sut):
    # key from modelbench gets a known SUT
    found_sut = make_sut(sut.uid)
    assert isinstance(found_sut, FakeSUT)

    with pytest.raises(ValueError):
        make_sut("something nonexistent")


class TestCli:
    class MyBenchmark(BenchmarkDefinition):
        def _make_hazards(self) -> Sequence[HazardDefinition]:
            return [SafeHazardV1(hazard, EN_US, "practice") for hazard in SafeHazardV1.all_hazard_keys]

        @property
        def uid(self):
            return "my_benchmark"

    def mock_score(
        self,
        sut: PromptResponseSUT,
        benchmark=GeneralPurposeAiChatBenchmarkV1(EN_US, "practice"),
    ):
        est = ValueEstimate.make(0.123456, 100)
        return BenchmarkScore(
            benchmark,
            sut,
            [
                HazardScore(
                    hazard_definition=benchmark.hazards()[0],
                    score=est,
                    test_scores={},
                    exceptions=0,
                    num_scored_items=10000,
                    num_safe_items=math.floor(10000 * est.estimate),
                ),
            ],
            datetime.now(),
        )

    @pytest.fixture(autouse=False)
    def mock_run_benchmarks(self, sut, monkeypatch, tmp_path):
        mock = MagicMock(return_value=fake_benchmark_run(AHazard(), sut, tmp_path))
        monkeypatch.setattr(modelbench.cli, "run_benchmarks_for_sut", mock)
        return mock

    @pytest.fixture(autouse=False)
    def mock_score_benchmarks(self, sut, monkeypatch):
        mock = MagicMock(return_value=[self.mock_score(sut)])
        monkeypatch.setattr(modelbench.cli, "score_benchmarks", mock)
        return mock

    @pytest.fixture(autouse=True)
    def do_print_summary(self, monkeypatch):
        monkeypatch.setattr(modelbench.cli, "print_summary", MagicMock())

    @pytest.fixture
    def runner(self):
        return CliRunner()

    @pytest.mark.parametrize(
        "version,locale,prompt_set",
        [
            ("1.0", None, None),
            ("1.0", EN_US, None),
            ("1.0", EN_US, "practice"),
            ("1.0", EN_US, "official"),
        ],
        # TODO add more locales as we add support for them
    )
    def test_benchmark_basic_run_produces_json(
        self, runner, mock_run_benchmarks, mock_score_benchmarks, sut_uid, version, locale, prompt_set, tmp_path
    ):
        benchmark_options = ["--version", version]
        if locale is not None:
            benchmark_options.extend(["--locale", locale])
        if prompt_set is not None:
            benchmark_options.extend(["--prompt-set", prompt_set])
        benchmark = GeneralPurposeAiChatBenchmarkV1(
            locale if locale else DEFAULT_LOCALE,
            prompt_set if prompt_set else "practice",
            "default",
        )
        command_options = [
            "benchmark",
            "-m",
            "1",
            "--sut",
            sut_uid,
            "--output-dir",
            str(tmp_path.absolute()),
            *benchmark_options,
        ]
        result = runner.invoke(
            cli,
            command_options,
            catch_exceptions=False,
        )
        assert result.exit_code == 0
        assert (tmp_path / f"benchmark_record-{benchmark.uid}.json").exists

    def test_security_benchmark_basic_run_produces_json(
        self, runner, mock_run_benchmarks, mock_score_benchmarks, sut_uid, tmp_path
    ):
        benchmark = SecurityBenchmark("default")
        command_options = [
            "security-benchmark",
            "-m",
            "1",
            "--sut",
            sut_uid,
            "--output-dir",
            str(tmp_path.absolute()),
        ]
        result = runner.invoke(
            cli,
            command_options,
            catch_exceptions=False,
        )
        assert result.exit_code == 0
        assert (tmp_path / f"benchmark_record-{benchmark.uid}.json").exists

    @pytest.mark.parametrize(
        "version,locale,prompt_set",
        [
            ("1.0", None, None),
            ("1.0", EN_US, None),
            ("1.0", EN_US, "official"),
            ("1.0", FR_FR, "practice"),
            ("1.0", FR_FR, "official"),
        ],
        # TODO add more locales as we add support for them
    )
    def test_benchmark_multiple_suts_produces_json(
        self, mock_run_benchmarks, runner, version, locale, prompt_set, sut_uid, tmp_path, monkeypatch
    ):

        benchmark_options = ["--version", version]
        if locale is not None:
            benchmark_options.extend(["--locale", locale])
        if prompt_set is not None:
            benchmark_options.extend(["--prompt-set", prompt_set])
        benchmark = GeneralPurposeAiChatBenchmarkV1(
            locale if locale else DEFAULT_LOCALE,
            prompt_set if prompt_set else "practice",
            "default",
        )

        mock = MagicMock(return_value=[self.mock_score(sut_uid, benchmark), self.mock_score("demo_yes_no", benchmark)])
        monkeypatch.setattr(modelbench.cli, "score_benchmarks", mock)

        result = runner.invoke(
            cli,
            [
                "benchmark",
                "-m",
                "1",
                "--sut",
                sut_uid,
                "--sut",
                "demo_yes_no",
                "--output-dir",
                str(tmp_path.absolute()),
                *benchmark_options,
            ],
            catch_exceptions=False,
        )
        assert result.exit_code == 0
        assert (tmp_path / f"benchmark_record-{benchmark.uid}.json").exists

<<<<<<< HEAD
    def test_benchmark_anonymous_run_produces_json(
        self, runner, sut_uid, tmp_path, mock_run_benchmarks, mock_score_benchmarks
    ):
        result = runner.invoke(
            cli,
            [
                "benchmark",
                "--anonymize",
                "42",
                "-m",
                "1",
                "--sut",
                sut_uid,
                "--output-dir",
                str(tmp_path.absolute()),
            ],
            catch_exceptions=False,
        )
        assert result.exit_code == 0, result.stdout
        assert (tmp_path / f"benchmark_record-{GeneralPurposeAiChatBenchmarkV1(EN_US, 'practice').uid}.json").exists

=======
>>>>>>> a5a6f9ab
    def test_benchmark_bad_sut_errors_out(self, runner, tmp_path):
        benchmark_options = ["--version", "1.0"]
        benchmark_options.extend(["--locale", "en_us"])
        benchmark_options.extend(["--prompt-set", "practice"])

        with pytest.raises(ValueError, match="No registration for bogus"):
            _ = runner.invoke(
                cli,
                [
                    "benchmark",
                    "-m",
                    "1",
                    "--sut",
                    "bogus",
                    "--output-dir",
                    str(tmp_path.absolute()),
                    *benchmark_options,
                ],
                catch_exceptions=False,
            )

        with pytest.raises(UnknownSUTMakerError):
            _ = runner.invoke(
                cli,
                [
                    "benchmark",
                    "-m",
                    "1",
                    "--sut",
                    "google/gemma:cohere:bogus",
                    "--output-dir",
                    str(tmp_path.absolute()),
                    *benchmark_options,
                ],
                catch_exceptions=False,
            )

        with patch(
            "modelgauge.suts.huggingface_sut_factory.HuggingFaceChatCompletionServerlessSUTFactory._find",
            side_effect=ProviderNotFoundError("bad provider"),
        ):
            with pytest.raises(ProviderNotFoundError):
                _ = runner.invoke(
                    cli,
                    [
                        "benchmark",
                        "-m",
                        "1",
                        "--sut",
                        "google/gemma:bogus:hfrelay",
                        "--output-dir",
                        str(tmp_path.absolute()),
                        *benchmark_options,
                    ],
                    catch_exceptions=False,
                )

        with patch(
            "modelgauge.suts.huggingface_sut_factory.hfh.model_info",
            side_effect=ModelNotSupportedError("bad model"),
        ):
            with pytest.raises(ModelNotSupportedError):
                _ = runner.invoke(
                    cli,
                    [
                        "benchmark",
                        "-m",
                        "1",
                        "--sut",
                        "google/bogus:cohere:hfrelay",
                        "--output-dir",
                        str(tmp_path.absolute()),
                        *benchmark_options,
                    ],
                    catch_exceptions=False,
                )

    @pytest.mark.parametrize("version", ["0.0", "0.5"])
    def test_invalid_benchmark_versions_can_not_be_called(self, version, runner):
        result = runner.invoke(cli, ["benchmark", "--version", "0.0"])
        assert result.exit_code == 2
        assert "Invalid value for '--version'" in result.output

    @pytest.mark.skip(reason="we have temporarily removed other languages")
    def test_calls_score_benchmark_with_correct_v1_locale(self, runner, mock_run_benchmarks, sut_uid):
        result = runner.invoke(cli, ["benchmark", "--locale", FR_FR, "--sut", sut_uid])

        benchmark_arg = mock_run_benchmarks.call_args.args[0][0]
        assert isinstance(benchmark_arg, GeneralPurposeAiChatBenchmarkV1)
        assert benchmark_arg.locale == FR_FR

    # TODO: Add back when we add new versions.
    # def test_calls_score_benchmark_with_correct_version(self, runner, mock_score_benchmarks):
    #     result = runner.invoke(cli, ["benchmark", "--version", "0.5"])
    #
    #     benchmark_arg = mock_score_benchmarks.call_args.args[0][0]
    #     assert isinstance(benchmark_arg, GeneralPurposeAiChatBenchmark)

    def test_v1_en_us_demo_is_default(self, runner, mock_run_benchmarks, sut_uid):
        result = runner.invoke(cli, ["benchmark", "--sut", sut_uid])

        benchmark_arg = mock_run_benchmarks.call_args.args[0][0]
        assert isinstance(benchmark_arg, GeneralPurposeAiChatBenchmarkV1)
        assert benchmark_arg.locale == EN_US
        assert benchmark_arg.prompt_set == "demo"

    def test_nonexistent_benchmark_prompt_sets_can_not_be_called(self, runner, sut_uid):
        result = runner.invoke(cli, ["benchmark", "--prompt-set", "fake", "--sut", sut_uid])
        assert result.exit_code == 2
        assert "Invalid value for '--prompt-set'" in result.output

    @pytest.mark.parametrize("prompt_set", PROMPT_SETS.keys())
    def test_calls_score_benchmark_with_correct_prompt_set(self, runner, mock_run_benchmarks, prompt_set, sut_uid):
        result = runner.invoke(cli, ["benchmark", "--prompt-set", prompt_set, "--sut", sut_uid])

        benchmark_arg = mock_run_benchmarks.call_args.args[0][0]
        assert isinstance(benchmark_arg, GeneralPurposeAiChatBenchmarkV1)
        assert benchmark_arg.prompt_set == prompt_set

    def test_fails(self, runner, mock_score_benchmarks, sut_uid, tmp_path, monkeypatch):
        standards = Standards(pathlib.Path(__file__).parent / "data" / "standards_with_en_us_practice_only.json")

        monkeypatch.setattr(hazards, "STANDARDS", standards)

        command_options = [
            "benchmark",
            "-m",
            "1",
            "--sut",
            sut_uid,
            "--output-dir",
            str(tmp_path.absolute()),
            "--locale",
            "fr_FR",
        ]
        with pytest.raises(ValueError) as e:
            runner.invoke(
                cli,
                command_options,
                catch_exceptions=False,
            )
        assert "No standard yet for" in str(e.value)<|MERGE_RESOLUTION|>--- conflicted
+++ resolved
@@ -236,30 +236,6 @@
         assert result.exit_code == 0
         assert (tmp_path / f"benchmark_record-{benchmark.uid}.json").exists
 
-<<<<<<< HEAD
-    def test_benchmark_anonymous_run_produces_json(
-        self, runner, sut_uid, tmp_path, mock_run_benchmarks, mock_score_benchmarks
-    ):
-        result = runner.invoke(
-            cli,
-            [
-                "benchmark",
-                "--anonymize",
-                "42",
-                "-m",
-                "1",
-                "--sut",
-                sut_uid,
-                "--output-dir",
-                str(tmp_path.absolute()),
-            ],
-            catch_exceptions=False,
-        )
-        assert result.exit_code == 0, result.stdout
-        assert (tmp_path / f"benchmark_record-{GeneralPurposeAiChatBenchmarkV1(EN_US, 'practice').uid}.json").exists
-
-=======
->>>>>>> a5a6f9ab
     def test_benchmark_bad_sut_errors_out(self, runner, tmp_path):
         benchmark_options = ["--version", "1.0"]
         benchmark_options.extend(["--locale", "en_us"])
