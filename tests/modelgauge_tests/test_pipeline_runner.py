--- conflicted
+++ resolved
@@ -1,43 +1,11 @@
 import re
 
-<<<<<<< HEAD
-from modelgauge.annotation_pipeline import (
-    AnnotatorAssigner,
-    AnnotatorSink,
-    AnnotatorSource,
-    AnnotatorWorkers,
-)
-from modelgauge.dataset import AnnotationDataset, PromptDataset, PromptResponseDataset
-from modelgauge.data_schema import (
-    DEFAULT_PROMPT_RESPONSE_SCHEMA as PROMPT_RESPONSE_SCHEMA,
-    DEFAULT_PROMPT_SCHEMA as PROMPT_SCHEMA,
-)
-from modelgauge.pipeline_runner import (
-    AnnotatorRunner,
-    EnsembleRunner,
-    PromptPlusAnnotatorRunner,
-    PromptPlusEnsembleRunner,
-    PromptRunner,
-    build_runner,
-)
-from modelgauge.prompt_pipeline import (
-    PromptSource,
-    PromptSutAssigner,
-    PromptSutWorkers,
-    PromptSink,
-)
-from modelgauge.sut import SUTOptions
+import pytest
+
 from modelgauge_tests.fake_annotator import BadAnnotator, FakeSafetyAnnotator
-=======
-import pytest
-from modelgauge_tests.fake_annotator import BadAnnotator, FakeAnnotator, FakeSafetyAnnotator
 from modelgauge_tests.fake_ensemble import BadEnsembleStrategy
->>>>>>> b3d5be59
 from modelgauge_tests.fake_sut import BadSUT, FakeSUT
-
 from modelgauge.annotation_pipeline import AnnotatorAssigner, AnnotatorSink, AnnotatorSource, AnnotatorWorkers
-from modelgauge.data_schema import DEFAULT_PROMPT_RESPONSE_SCHEMA as PROMPT_RESPONSE_SCHEMA
-from modelgauge.data_schema import DEFAULT_PROMPT_SCHEMA as PROMPT_SCHEMA
 from modelgauge.dataset import AnnotationDataset, PromptDataset, PromptResponseDataset
 from modelgauge.ensemble_annotator import EnsembleAnnotator
 from modelgauge.pipeline_runner import AnnotatorRunner, PromptPlusAnnotatorRunner, PromptRunner, build_runner
@@ -111,12 +79,6 @@
 
 
 @pytest.fixture
-<<<<<<< HEAD
-def ensemble():
-    return FakeEnsemble(
-        annotators=["safety_annotator1", "safety_annotator2", "safety_annotator3"], strategy=FakeEnsembleStrategy()
-    )
-=======
 def ensembles(safety_annotators, isolated_annotators, isolated_ensemble_strategies):
     isolated_ensemble_strategies["bad"] = BadEnsembleStrategy()
     for annotator_uid in safety_annotators:
@@ -125,7 +87,6 @@
         "ensemble": EnsembleAnnotator("ensemble", list(safety_annotators.keys()), "any_unsafe"),
         "bad_ensemble": EnsembleAnnotator("bad_ensemble", list(safety_annotators.keys()), "bad"),
     }
->>>>>>> b3d5be59
 
 
 @pytest.fixture
@@ -288,17 +249,9 @@
                 output_dir=tmp_path,
             )
 
-<<<<<<< HEAD
-    def test_ready_ensemble(self, tmp_path, prompts_dataset, annotators):
-        ensemble = FakeEnsemble(annotators=annotators, strategy=FakeEnsembleStrategy())
-        runner = EnsembleRunner(
-            annotators=annotators,
-            ensemble=ensemble,
-=======
     def test_ready_ensemble(self, tmp_path, prompts_dataset, ensembles):
         runner = AnnotatorRunner(
             annotators={"ensemble": ensembles["ensemble"]},
->>>>>>> b3d5be59
             num_workers=32,
             input_dataset=prompts_dataset,
             output_dir=tmp_path,
@@ -327,12 +280,7 @@
 
     def test_run_id_with_ensemble(self, tmp_path, prompts_dataset, suts, ensembles):
         # Add extra annotator
-<<<<<<< HEAD
-        annotators["annotator4"] = FakeSafetyAnnotator("annotator4")
-        runner = PromptPlusEnsembleRunner(
-=======
         runner = PromptPlusAnnotatorRunner(
->>>>>>> b3d5be59
             suts=suts,
             annotators={"ensemble": ensembles["ensemble"]},
             num_workers=32,
@@ -417,17 +365,6 @@
             },
         }
 
-<<<<<<< HEAD
-    def test_metadata_ensemble(self, runner_ensemble, suts):
-        runner_ensemble.run(progress_callback=lambda _: _, debug=False)
-        metadata = runner_ensemble.metadata()
-
-        assert_common_metadata_is_correct(metadata, runner_ensemble)
-        assert metadata["ensemble"]["annotators"] == ["safety_annotator1", "safety_annotator2", "safety_annotator3"]
-        assert metadata["ensemble"]["num_votes"] == NUM_PROMPTS * len(suts)
-
-=======
->>>>>>> b3d5be59
 
 class TestAnnotatorRunner:
     NUM_SUTS = 2  # Number of SUTs included in the input prompts_response_file
@@ -461,21 +398,6 @@
         )
         assert re.match(rf"\d{{8}}-\d{{6}}-{expected_tail}", runner.run_id)
 
-<<<<<<< HEAD
-    def test_run_id_with_ensemble(self, tmp_path, prompt_responses_dataset, annotators, ensemble):
-        # Add extra annotator
-        annotators["annotator4"] = FakeSafetyAnnotator("annotator4")
-        runner = EnsembleRunner(
-            annotators=annotators,
-            ensemble=ensemble,
-            num_workers=32,
-            input_dataset=prompt_responses_dataset,
-            output_dir=tmp_path,
-        )
-        assert re.match(rf"\d{{8}}-\d{{6}}-annotator4-ensemble", runner.run_id)
-
-=======
->>>>>>> b3d5be59
     def test_output_dir(self, tmp_path, runner_basic):
         assert runner_basic.output_dir() == tmp_path / runner_basic.run_id
 
@@ -498,33 +420,6 @@
 
         assert isinstance(sink, AnnotatorSink)
 
-<<<<<<< HEAD
-    def test_pipeline_segments_ensemble(self, runner_ensemble, annotators, ensemble):
-        source, annotator_assigner, annotator_workers, ensemble_worker, sink = runner_ensemble.pipeline_segments
-
-        assert isinstance(annotator_workers, AnnotatorWorkers)
-        assert annotator_workers.annotators == annotators
-
-        assert ensemble_worker.ensemble == ensemble
-
-        assert isinstance(sink, AnnotatorSink)
-
-    def test_missing_ensemble_annotators_raises_error(self, tmp_path, prompt_responses_dataset, ensemble):
-        incomplete_annotators = {
-            "safety_annotator1": FakeSafetyAnnotator("annotator1"),
-            "safety_annotator2": FakeSafetyAnnotator("annotator2"),
-        }
-        with pytest.raises(ValueError, match="Ensemble annotators {'safety_annotator3'} not found"):
-            EnsembleRunner(
-                annotators=incomplete_annotators,
-                ensemble=ensemble,
-                num_workers=20,
-                input_dataset=prompt_responses_dataset,
-                output_dir=tmp_path,
-            )
-
-=======
->>>>>>> b3d5be59
     def test_runner_num_input_items(self, runner_basic):
         assert runner_basic.num_input_items == NUM_PROMPTS * self.NUM_SUTS
 
@@ -560,17 +455,6 @@
             },
         }
 
-<<<<<<< HEAD
-    def test_metadata_ensemble(self, runner_ensemble):
-        runner_ensemble.run(progress_callback=lambda _: _, debug=False)
-        metadata = runner_ensemble.metadata()
-
-        assert_common_metadata_is_correct(metadata, runner_ensemble)
-        assert metadata["ensemble"]["annotators"] == ["safety_annotator1", "safety_annotator2", "safety_annotator3"]
-        assert metadata["ensemble"]["num_votes"] == NUM_PROMPTS * self.NUM_SUTS
-
-=======
->>>>>>> b3d5be59
     def test_cache_responses(self, prompt_responses_file_with_duplicates, annotators, tmp_path):
         runner = AnnotatorRunner(
             annotators=annotators,
