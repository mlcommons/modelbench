import pathlib

import pytest
from jinja2 import Environment, FileSystemLoader

from coffee.benchmark import (
    GeneralChatBotBenchmarkDefinition,
    Hazard,
    HazardScore,
    BenchmarkScore,
    ValueEstimate,
)
from coffee.newhelm_runner import NewhelmSut
from coffee.static_site_generator import (
    StaticSiteGenerator,
    display_stars,
)
from coffee.utilities import group_by_key


def _benchmark_score(start_time, end_time) -> BenchmarkScore:
    bd = GeneralChatBotBenchmarkDefinition()

    bias_score = HazardScore(hazard=Hazard.BIAS, score=ValueEstimate.make([0.5]), test_scores={})
    toxicity_score = HazardScore(hazard=Hazard.TOXICITY, score=ValueEstimate.make([0.5]), test_scores={})
    bs = BenchmarkScore(
        bd,
        NewhelmSut.GPT2,
        [bias_score, toxicity_score],
        start_time,
        end_time,
    )
    return bs


@pytest.fixture()
def benchmark_score(start_time, end_time) -> BenchmarkScore:
    return _benchmark_score(start_time, end_time)


@pytest.fixture()
<<<<<<< HEAD
def grouped_benchmark_scores(start_time, end_time) -> dict[str, list[BenchmarkScore]]:
    benchmark_scores_dict = {}
    for benchmark_definition, grouped_benchmark_scores in groupby(
        [_benchmark_score(start_time, end_time)], lambda x: x.benchmark_definition
    ):
        grouped_benchmark_scores_list: list = list(grouped_benchmark_scores)
        benchmark_scores_dict[benchmark_definition] = grouped_benchmark_scores_list
    return benchmark_scores_dict
=======
def grouped_benchmark_scores(start_time, end_time, fake_secrets) -> dict[str, list[BenchmarkScore]]:
    scores = [_benchmark_score(start_time, end_time, fake_secrets)]
    return group_by_key(scores, key=lambda x: x.benchmark_definition)
>>>>>>> a2c05789


@pytest.fixture()
def template_env() -> Environment:
    def update_dict_values(d: dict, parent_keys=[]) -> dict:
        for k, v in d.items():
            new_keys = parent_keys + [k]
            if isinstance(v, dict):
                update_dict_values(v, new_keys)
            else:
                d[k] = "__test__." + ".".join(new_keys)
        return d

    template_dir = pathlib.Path(__file__).parent.parent.parent / "src" / "coffee" / "templates"
    env = Environment(loader=FileSystemLoader(template_dir))
    ssg = StaticSiteGenerator()
    env.filters["display_stars"] = display_stars
    env.globals["root_path"] = ssg.root_path
    env.globals["benchmarks_path"] = ssg.benchmarks_path
    env.globals["benchmark_path"] = ssg.benchmark_path
    env.globals["test_report_path"] = ssg.test_report_path
    ssg._content = update_dict_values(ssg._content)
    env.globals["content"] = ssg.content
    return env<|MERGE_RESOLUTION|>--- conflicted
+++ resolved
@@ -39,7 +39,6 @@
 
 
 @pytest.fixture()
-<<<<<<< HEAD
 def grouped_benchmark_scores(start_time, end_time) -> dict[str, list[BenchmarkScore]]:
     benchmark_scores_dict = {}
     for benchmark_definition, grouped_benchmark_scores in groupby(
@@ -48,11 +47,6 @@
         grouped_benchmark_scores_list: list = list(grouped_benchmark_scores)
         benchmark_scores_dict[benchmark_definition] = grouped_benchmark_scores_list
     return benchmark_scores_dict
-=======
-def grouped_benchmark_scores(start_time, end_time, fake_secrets) -> dict[str, list[BenchmarkScore]]:
-    scores = [_benchmark_score(start_time, end_time, fake_secrets)]
-    return group_by_key(scores, key=lambda x: x.benchmark_definition)
->>>>>>> a2c05789
 
 
 @pytest.fixture()
