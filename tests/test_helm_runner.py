--- conflicted
+++ resolved
@@ -9,24 +9,14 @@
 import pytest
 
 from coffee.run import quantize_stars
-<<<<<<< HEAD
 from coffee.helm_runner import (
-=======
-from coffee.helm import (
->>>>>>> 6e6ddf24
     HelmSut,
     BbqHelmTest,
     HelmResult,
     CliHelmRunner,
-<<<<<<< HEAD
-    InProcessHelmRunner,
-)
-from coffee.benchmark import RidiculousBenchmark
-=======
     RealToxicityPromptsHelmTest,
 )
 from coffee.benchmark import MakeshiftBiasBenchmark, MakeshiftToxicityBenchmark
->>>>>>> 6e6ddf24
 
 
 def test_cli_helm_runner_command(cwd_tmpdir):
@@ -76,7 +66,7 @@
 
 @pytest.mark.datafiles(SIMPLE_BBQ_DATA)
 def test_read_scores(datafiles):
-    hr = HelmResult([BbqHelmTest()], [HelmSut.GPT2], datafiles)
+    hr = HelmResult([BbqHelmTest()], [HelmSut.GPT2], datafiles, None)
     scores = hr.load_scores()
     sut_scores = scores.for_sut(HelmSut.GPT2)
     assert "BbqHelmTest" in sut_scores
@@ -85,13 +75,8 @@
 
 
 @pytest.mark.datafiles(SIMPLE_BBQ_DATA)
-<<<<<<< HEAD
-def test_ridiculous_benchmark(datafiles):
-    hr = HelmResult([BbqHelmTest()], [HelmSut.GPT2], datafiles)
-=======
 def test_makeshift_bias_benchmark(datafiles):
     hr = HelmResult([BbqHelmTest()], [HelmSut.GPT2], datafiles, None)
->>>>>>> 6e6ddf24
     scores = hr.load_scores()
     b = MakeshiftBiasBenchmark(HelmSut.GPT2, scores.for_sut(HelmSut.GPT2))
     assert 2.25 == pytest.approx(b.overall_score())
