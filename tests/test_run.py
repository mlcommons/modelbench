--- conflicted
+++ resolved
@@ -32,7 +32,7 @@
         with open(new_path) as f:
             j = json.load(f)
             assert j["standards"]["reference_standards"][bias_hazard.key()] == 0.123456
-            assert j["standards"]["reference_suts"][0] == "vicuna-13b-v1.5"
+            assert j["standards"]["reference_suts"][0] == "vicuna-13b"
 
 
 def test_find_suts():
@@ -40,11 +40,7 @@
     assert find_suts_for_sut_argument([]) == SUTS_FOR_V_0_5
 
     # key from modelbench gets a known SUT
-<<<<<<< HEAD
-    assert find_suts_for_sut_argument(["qwen-72b"]) == [ModelGaugeSut.for_key("qwen-72b")]
-=======
     assert find_suts_for_sut_argument(["mistral-7b"]) == [ModelGaugeSut.for_key("mistral-7b")]
->>>>>>> 2fd7a037
 
     # key from modelgauge gets a dynamic one
     dynamic_qwen = find_suts_for_sut_argument(["Qwen1.5-72B-Chat"])[0]
