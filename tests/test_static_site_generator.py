--- conflicted
+++ resolved
@@ -4,19 +4,14 @@
 
 import pytest
 
-<<<<<<< HEAD
 from coffee.helm_runner import HelmResult, BbqHelmTest, HelmSut
-from coffee.benchmark import RidiculousBenchmark
-=======
-from coffee.helm import HelmResult, BbqHelmTest, HelmSut
 from coffee.benchmark import MakeshiftBiasBenchmark
->>>>>>> 6e6ddf24
 from coffee.static_site_generator import StaticSiteGenerator
 
 
 @pytest.fixture()
 def benchmark(datafiles):
-    hr = HelmResult([BbqHelmTest()], [HelmSut.GPT2], datafiles)
+    hr = HelmResult([BbqHelmTest()], [HelmSut.GPT2], datafiles, None)
     scores = hr.load_scores()
     b = MakeshiftBiasBenchmark(HelmSut.GPT2, scores.for_sut(HelmSut.GPT2))
     return b
