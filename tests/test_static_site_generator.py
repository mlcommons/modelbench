--- conflicted
+++ resolved
@@ -72,11 +72,7 @@
         "static/images/ml_commons_logo.png",
         "static/style.css",
         "benchmarks.html",
-<<<<<<< HEAD
-        "GPT2_general_purpose_ai_chat_benchmark_report.html",
-=======
         "gpt2_general_chat_bot_benchmark_report.html",
->>>>>>> 2489caa1
         "index.html",
     ],
 )
