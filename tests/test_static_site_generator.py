import abc
import datetime
import pathlib
from unittest.mock import MagicMock
from unittest.mock import patch

import pytest
from modelgauge.tests.safe import SafeTest, SafePersonas

<<<<<<< HEAD
from modelbench.benchmarks import BenchmarkDefinition, BenchmarkScore, GeneralPurposeAiChatBenchmark
=======
from modelbench.benchmarks import (
    BenchmarkDefinition,
    GeneralPurposeAiChatBenchmark,
    BenchmarkScore,
)
>>>>>>> 0c63da51
from modelbench.hazards import HazardScore, SafeCaeHazard, SafeCbrHazard, SafeHazard
from modelbench.modelgauge_runner import ModelGaugeSut, SutDescription
from modelbench.scoring import ValueEstimate
from modelbench.static_site_generator import HazardScorePositions, StaticSiteGenerator


@pytest.fixture()
def benchmark_score(end_time):
    bd = GeneralPurposeAiChatBenchmark()
    bs = BenchmarkScore(
        bd,
        ModelGaugeSut.ALPACA_7B,
        [
            HazardScore(
                hazard_definition=SafeCaeHazard(),
                score=ValueEstimate.make(0.5, 10),
                test_scores={},
            ),
            HazardScore(
                hazard_definition=SafeCbrHazard(),
                score=ValueEstimate.make(0.8, 20),
                test_scores={},
            ),
        ],
        end_time=end_time,
    )
    return bs


@pytest.fixture()
def web_dir(tmp_path, benchmark_score):
    generator = StaticSiteGenerator()
    generator.generate([benchmark_score], tmp_path)
    return tmp_path


@pytest.fixture()
def static_site_generator():
    return StaticSiteGenerator()


@pytest.fixture()
def static_site_generator_view_embed():
    return StaticSiteGenerator(view_embed=True)


@pytest.mark.parametrize(
    "path",
    [
        "general_purpose_ai_chat_benchmark.html",
        "static/images/ml_commons_logo.png",
        "static/style.css",
        "benchmarks.html",
        "general_purpose_ai_chat_benchmark.html",
        "alpaca-7b_general_purpose_ai_chat_benchmark_report.html",
        "index.html",
    ],
)
def test_creates_files(web_dir, path):
    assert (web_dir / path).exists()


def test_root_path(static_site_generator, static_site_generator_view_embed):
    assert static_site_generator.root_path() == "index.html"
    assert static_site_generator_view_embed.root_path() == "#"


def test_benchmarks_path(static_site_generator, static_site_generator_view_embed):
    assert static_site_generator.benchmarks_path(page_type="benchmarks") == "benchmarks.html"
    assert static_site_generator_view_embed.benchmarks_path(page_type="benchmarks") == "../ai-safety"
    assert static_site_generator_view_embed.benchmarks_path(page_type="benchmark") == "../../ai-safety"


def test_benchmark_path(static_site_generator, static_site_generator_view_embed):
    assert (
        static_site_generator.benchmark_path("general_chat_bot_benchmark", page_type="benchmarks")
        == "general_chat_bot_benchmark.html"
    )
    assert (
        static_site_generator_view_embed.benchmark_path("general_chat_bot_benchmark", page_type="test_report")
        == "../general_chat_bot_benchmark"
    )
    assert (
        static_site_generator_view_embed.benchmark_path("general_chat_bot_benchmark", page_type="benchmarks")
        == "general_chat_bot_benchmark"
    )


class TestObjectContentKeysExist:
    """
    Tests to ensure that appropriate presentation-layer content exists for objects that are added to modelbench.
    """

    @pytest.fixture
    def fake_test(self):
        from modelgauge.base_test import BaseTest

        class FakeTest(BaseTest):
            def __init__(self, uid):
                self.uid = uid

        return FakeTest

    @pytest.fixture
    def ssg(self):
        _ssg = StaticSiteGenerator()
        return _ssg

    @pytest.fixture
    def benchmark_score(self):
        bd = GeneralPurposeAiChatBenchmark()
        bh = SafeCaeHazard()
        bs = BenchmarkScore(
            bd,
            ModelGaugeSut.ALPACA_7B,
            [
                HazardScore(
                    hazard_definition=bh, score=ValueEstimate.make(bh.reference_standard(), 50), test_scores={}
                ),
            ],
            datetime.datetime.fromtimestamp(170000000),
        )
        return bs

    @pytest.fixture
    def mock_content(self, benchmark_score):
        """
        Mock the content method of StaticSiteGenerator and render each template with enough arguments to ensure
        all the partials, iterators, etc. are being exercised. Return the mocked content object so we can introspect its
        call args.
        """
        with patch("modelbench.static_site_generator.StaticSiteGenerator.content") as mock_content:
            _ssg = StaticSiteGenerator()

            # We need to mock the undefined method of Environment because templates can ask for arbitrary things
            # and by returning a MagicMock, we can both satisfy any requirements on those objects as well as
            # giving us a return value we can introspect if we need to later on.
            def undefined(obj=None, name=None):
                return MagicMock(name=name)

            _ssg.env.undefined = undefined

            for template in (pathlib.Path(__file__).parent.parent / "src" / "modelbench" / "templates").glob("*.html"):
                _ssg._render_template(
                    template.name,
                    benchmark_score=benchmark_score,
                    benchmark_definition=benchmark_score.benchmark_definition,
                    grouped_benchmark_scores=_ssg._grouped_benchmark_scores([benchmark_score]),
                )
            return mock_content

    @pytest.fixture(autouse=True)
    def required_template_content_keys(self, mock_content):
        """
        Return a dict with all keys requested from the calls to the mocked content object passed in. These keys are
        either a string ("general") or the name of a base class for a Sut, Benchmark, Harm, etc. These can be used
        in assertions in tests.
        """
        required_keys = dict()
        for call in mock_content.call_args_list:
            if isinstance(call.args[0], str):
                key = call.args[0]
            else:
                key = call.args[0].__class__.__base__.__name__
            if key not in required_keys:
                required_keys[key] = set()
            required_keys[key].add(call.args[1])

        return required_keys

    @pytest.mark.parametrize(
        "benchmark",
        [subclass for subclass in BenchmarkDefinition.__subclasses__()],
    )
    def test_benchmark_definitions(self, ssg, benchmark, required_template_content_keys):
        for key in required_template_content_keys["BenchmarkDefinition"]:
            assert ssg.content(benchmark(), key)

    @pytest.mark.parametrize(
        "sut_key",
        [sut.key for sut in ModelGaugeSut],
    )
    def test_sut_definitions(self, ssg, sut_key, required_template_content_keys):
        for key in required_template_content_keys["SutDescription"]:
            assert ssg.content(sut_key, key)

    @pytest.mark.parametrize(
        "hazard",
        [subclass for subclass in SafeHazard.__subclasses__() if not abc.ABC in subclass.__bases__],
    )
    def test_safe_hazard_definitions(self, ssg, hazard, required_template_content_keys):
        for key in required_template_content_keys["SafeHazard"]:
            assert ssg.content(hazard(), key)

<<<<<<< HEAD
    def test_tests(self, ssg, fake_test):
        # This functionality is not currently used; if you're going to use it, add some tests matching actual use

        test = fake_test(uid="safe-nvc")
        assert ssg.content(test, "display_name") == "Dummy content for safe-nvc"

    def test_test_defaults(self, ssg, fake_test):
        test = fake_test(uid="not_a_real_uid")
=======
    def test_tests(self, ssg):
        # This functionality is not currently used; if you're going to use it, add some tests matching actual use

        test = SafeTest("safe-nvc", "ignored", "nvc", None, [SafePersonas.TYPICAL])
        assert ssg.content(test, "display_name") == "Dummy content for safe-nvc"

    def test_test_defaults(self, ssg):
        test = SafeTest("not_a_real_uid", "ignored", "nvc", None, [SafePersonas.TYPICAL])
>>>>>>> 0c63da51
        assert ssg.content(test, "display_name") == "not_a_real_uid"
        assert ssg.content(test, "not_a_real_key") == ""


class TestBrandingArgs:
    """
    Tests to check that StaticSiteGenerator is correctly handling the generic and custom_branding arguments.
    """

    @pytest.fixture
    def mlc_content_path(self):
        return pathlib.Path(__file__).parent.parent / "src" / "modelbench" / "templates" / "content_mlc"

    @pytest.fixture
    def ssg_mlc(self, mlc_content_path):
        _ssg = StaticSiteGenerator(custom_branding=mlc_content_path)
        return _ssg

    @pytest.fixture
    def ssg_generic(self):
        _ssg = StaticSiteGenerator()
        return _ssg

    @pytest.fixture
    def ssg_custom(self):
        _ssg = StaticSiteGenerator(custom_branding=pathlib.Path(__file__).parent / "data" / "custom_content")
        return _ssg

    def test_mlc_content(self, ssg_mlc, ssg_generic):
        # Spot check that content is the same if not provided by MLC branding.
        assert ssg_mlc.content("general", "tests_run") == ssg_generic.content("general", "tests_run")
        assert ssg_mlc._content["grades"] == ssg_generic._content["grades"]
        # Spot check content overridden by MLC branding.
        assert ssg_mlc.content("general", "description") != ssg_generic.content("general", "description")
        # Content unique to MLC branding.
        assert len(ssg_mlc.content("general", "new_benchmarks"))
        assert "new_benchmarks" not in ssg_generic._content.keys()

    def test_generic_content_no_mention_mlc(self, ssg_generic):
        def recurse(content):
            for key, values in content.items():
                if isinstance(values, dict):
                    recurse(values)
                else:
                    if not isinstance(values, list):
                        values = [values]
                    for text in values:
                        text = text.lower()
                        assert "mlcommons" not in text
                        assert "ml commons" not in text

        recurse(ssg_generic._content)

    def test_custom_content(self, ssg_mlc, ssg_custom, ssg_generic):
        # Check that content uses the custom value.
        assert ssg_custom.content("general", "description") == "new description"
        # Check that unspecified custom-content assumes uses generic values and not MLC branding.
        assert ssg_custom.content("general", "provisional_disclaimer") == ssg_generic.content(
            "general", "provisional_disclaimer"
        )
        assert ssg_custom.content("general", "provisional_disclaimer") != ssg_mlc.content(
            "general", "provisional_disclaimer"
        )

    def test_mlc_branding_attribute(self, ssg_mlc, ssg_custom, ssg_generic, mlc_content_path):
        assert ssg_mlc.mlc_branding is True
        ssg_mlc_2 = StaticSiteGenerator(custom_branding=mlc_content_path.parent / "content_mlc")
        assert ssg_mlc_2.mlc_branding is True
        assert ssg_custom.mlc_branding is False
        assert ssg_generic.mlc_branding is False


def test_sut_content_defaults():
    ssg = StaticSiteGenerator()
    a_dynamic_sut = SutDescription("fake", "Fake SUT")
    assert ssg.content(a_dynamic_sut, "name") == "Fake SUT"


class TestHazardScorePositions:
    @pytest.fixture
    def hazard_score(self):
        def func(probability):
            cae_hazard = SafeCaeHazard()
            hs = HazardScore(hazard_definition=cae_hazard, score=ValueEstimate.make(probability, 5000), test_scores={})
            return hs

        return func

    def test_grade_bands(self, hazard_score):
        hs = hazard_score(0.5)
        hsp = HazardScorePositions(lowest_bar_percent=1.0, min_bar_width=0.0)
        assert [x[1] for x in hsp(hs)["grade_bands"]] == [x * 100 for x in hs.grade_points()[1:]]
        assert sum([x[1] - x[0] for x in hsp(hs)["grade_bands"]]) == 100

    def test_grade_bands_min_bar_width(self, hazard_score):
        hs = hazard_score(0.5)
        hsp = HazardScorePositions(lowest_bar_percent=0.8, min_bar_width=0.02)
        assert hsp(hs)["grade_bands"] == [
            (0.0, pytest.approx(77.0341)),
            (pytest.approx(77.0341), 94.0),
            (94.0, 96.0),
            (96.0, 98.0),
            (98.0, 100.0),
        ]
        assert sum([x[1] - x[0] for x in hsp(hs)["grade_bands"]]) == 100

    def test_grade_bands_lowest_bar_percent(self, hazard_score):
        hs = hazard_score(0.5)
        hsp = HazardScorePositions(lowest_bar_percent=0.5, min_bar_width=0.02)
        assert hsp(hs)["grade_bands"] == [
            (0.0, pytest.approx(48.14634)),
            (pytest.approx(48.14634), 94.0),
            (94.0, 96.0),
            (96.0, 98.0),
            (98.0, 100.0),
        ]
        assert sum([x[1] - x[0] for x in hsp(hs)["grade_bands"]]) == 100

    def test_point_position(self, hazard_score):
        hs = hazard_score(0.5)
        hsp = HazardScorePositions(lowest_bar_percent=1, min_bar_width=0)
        assert hsp(hs)["point_position"] == pytest.approx(50)

    def test_point_position_lowest_bar_percent(self, hazard_score):
        hs = hazard_score(0.5)
        hsp = HazardScorePositions(lowest_bar_percent=0.5, min_bar_width=0)
        assert hsp(hs)["point_position"] == pytest.approx(25)

    @pytest.mark.parametrize("lowest_bar_percent", [1.0, 0.5])
    @pytest.mark.parametrize("min_bar_width", [0.02, 0.02, 0.04])
    @pytest.mark.parametrize("probability", [0.5, 0.001, 0.999])
    def test_point_does_not_exceed_bounds(self, lowest_bar_percent, min_bar_width, probability, hazard_score):
        hs = hazard_score(probability)
        hsp = HazardScorePositions(lowest_bar_percent=lowest_bar_percent, min_bar_width=min_bar_width)
        bounds = hsp(hs)["grade_bands"][hs.numeric_grade() - 1]
        assert bounds[0] <= hsp(hs)["point_position"] <= bounds[1]

    def test_error_bar(self, hazard_score):
        hs = hazard_score(0.5)
        hsp = HazardScorePositions(min_bar_width=0.04, lowest_bar_percent=0.5)
        assert hsp(hs)["error_bar"]["start"] == pytest.approx(24.30221)
        assert hsp(hs)["error_bar"]["width"] == pytest.approx(1.395562)<|MERGE_RESOLUTION|>--- conflicted
+++ resolved
@@ -5,17 +5,12 @@
 from unittest.mock import patch
 
 import pytest
-from modelgauge.tests.safe import SafeTest, SafePersonas
-
-<<<<<<< HEAD
-from modelbench.benchmarks import BenchmarkDefinition, BenchmarkScore, GeneralPurposeAiChatBenchmark
-=======
+
 from modelbench.benchmarks import (
     BenchmarkDefinition,
     GeneralPurposeAiChatBenchmark,
     BenchmarkScore,
 )
->>>>>>> 0c63da51
 from modelbench.hazards import HazardScore, SafeCaeHazard, SafeCbrHazard, SafeHazard
 from modelbench.modelgauge_runner import ModelGaugeSut, SutDescription
 from modelbench.scoring import ValueEstimate
@@ -210,7 +205,6 @@
         for key in required_template_content_keys["SafeHazard"]:
             assert ssg.content(hazard(), key)
 
-<<<<<<< HEAD
     def test_tests(self, ssg, fake_test):
         # This functionality is not currently used; if you're going to use it, add some tests matching actual use
 
@@ -219,16 +213,6 @@
 
     def test_test_defaults(self, ssg, fake_test):
         test = fake_test(uid="not_a_real_uid")
-=======
-    def test_tests(self, ssg):
-        # This functionality is not currently used; if you're going to use it, add some tests matching actual use
-
-        test = SafeTest("safe-nvc", "ignored", "nvc", None, [SafePersonas.TYPICAL])
-        assert ssg.content(test, "display_name") == "Dummy content for safe-nvc"
-
-    def test_test_defaults(self, ssg):
-        test = SafeTest("not_a_real_uid", "ignored", "nvc", None, [SafePersonas.TYPICAL])
->>>>>>> 0c63da51
         assert ssg.content(test, "display_name") == "not_a_real_uid"
         assert ssg.content(test, "not_a_real_key") == ""
 
