import ctypes
import pytest
from dataclasses import dataclass
from itertools import groupby
from multiprocessing import Manager, Process

from modelbench.utilities import ProgressTracker, group_by_key


@dataclass
class SomeClass:
    my_group: int
    value: int


def test_iterables_groupby():
    # This test demonstrates that itertools.groupby requires groups to be sorted.
    group_1_item_1 = SomeClass(my_group=1, value=1)
    group_1_item_2 = SomeClass(my_group=1, value=2)
    group_2_item_1 = SomeClass(my_group=2, value=1)
    group_2_item_2 = SomeClass(my_group=2, value=2)

    items = [
        # Not sorted by group
        group_1_item_1,
        group_2_item_1,
        group_1_item_2,
        group_2_item_2,
    ]
    groups = []
    for key, values in groupby(items, key=lambda c: c.my_group):
        groups.append((key, list(values)))
    # Shows that no grouping was performed.
    assert groups == [
        (1, [group_1_item_1]),
        (2, [group_2_item_1]),
        (1, [group_1_item_2]),
        (2, [group_2_item_2]),
    ]


def test_group_by_key():
    group_1_item_1 = SomeClass(my_group=1, value=1)
    group_1_item_2 = SomeClass(my_group=1, value=2)
    group_2_item_1 = SomeClass(my_group=2, value=1)
    group_2_item_2 = SomeClass(my_group=2, value=2)

    items = [
        # Not sorted by group
        group_1_item_1,
        group_2_item_1,
        group_1_item_2,
        group_2_item_2,
    ]
    groups = []
    for key, values in group_by_key(items, key=lambda c: c.my_group).items():
        groups.append((key, list(values)))
    assert groups == [
        (1, [group_1_item_1, group_1_item_2]),
        (2, [group_2_item_1, group_2_item_2]),
    ]


def test_progress_tracker(capsys):
    progress = ProgressTracker(total=4, print_updates=True)

    progress.increment()
    progress.increment()

    assert progress.complete_count.value == 2
    assert progress.progress == 0.5

    captured = capsys.readouterr()
<<<<<<< HEAD
    assert captured.out == "{'progress': 0.25}\n{'progress': 0.25}\n{'progress': 0.5}\n"
=======
    assert captured.out == '{"progress": 0.25}\n{"progress": 0.5}\n'
>>>>>>> ffcc7285


def worker(progress, num_updates):
    for _ in range(num_updates):
        progress.increment()


def test_progress_tracker_concurrency(capfd):
    with Manager() as manager:
        shared_count = manager.Value(ctypes.c_double, 0.0)
        lock = manager.Lock()
        progress = ProgressTracker(total=4, print_updates=True, shared_count=shared_count, lock=lock)
        processes = [
            Process(target=worker, args=(progress, 1)),
            Process(target=worker, args=(progress, 1)),
            Process(target=worker, args=(progress, 2)),
        ]

        for p in processes:
            p.start()
        for p in processes:
            p.join()

        assert progress.complete_count.value == 4
        assert progress.progress == 1.0

        # Machine-readable progress updates are in correct order.
        captured = capfd.readouterr()
<<<<<<< HEAD
        assert captured.out == "{'progress': 0.0}\n{'progress': 0.25}\n{'progress': 0.5}\n{'progress': 0.75}\n{'progress': 1.0}\n"
=======
        assert captured.out == '{"progress": 0.25}\n{"progress": 0.5}\n{"progress": 0.75}\n{"progress": 1.0}\n'
>>>>>>> ffcc7285


def test_progress_tracker_invalid_total():
    with pytest.raises(AssertionError) as err_info:
        progress = ProgressTracker(total=0)

        assert str(err_info.value) == "Total must be a positive number, got 0."<|MERGE_RESOLUTION|>--- conflicted
+++ resolved
@@ -71,11 +71,7 @@
     assert progress.progress == 0.5
 
     captured = capsys.readouterr()
-<<<<<<< HEAD
-    assert captured.out == "{'progress': 0.25}\n{'progress': 0.25}\n{'progress': 0.5}\n"
-=======
-    assert captured.out == '{"progress": 0.25}\n{"progress": 0.5}\n'
->>>>>>> ffcc7285
+    assert captured.out == '{"progress": 0.0}\n{"progress": 0.25}\n{"progress": 0.5}\n'
 
 
 def worker(progress, num_updates):
@@ -104,11 +100,7 @@
 
         # Machine-readable progress updates are in correct order.
         captured = capfd.readouterr()
-<<<<<<< HEAD
-        assert captured.out == "{'progress': 0.0}\n{'progress': 0.25}\n{'progress': 0.5}\n{'progress': 0.75}\n{'progress': 1.0}\n"
-=======
-        assert captured.out == '{"progress": 0.25}\n{"progress": 0.5}\n{"progress": 0.75}\n{"progress": 1.0}\n'
->>>>>>> ffcc7285
+        assert captured.out == '{"progress": 0.0}\n{"progress": 0.25}\n{"progress": 0.5}\n{"progress": 0.75}\n{"progress": 1.0}\n'
 
 
 def test_progress_tracker_invalid_total():
